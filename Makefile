--- conflicted
+++ resolved
@@ -32,7 +32,6 @@
 pre-coverage:
 	rm -f .coverage
 	$(MAKE) CFLAGS="-g -O0 --coverage" clean check
-<<<<<<< HEAD
 	mkdir -p test-coverage/C test-coverage/python
 
 check-coverage: coverage
@@ -49,17 +48,6 @@
 python-coverage:
 	python3-coverage html -d test-coverage/python --omit=/usr* || true
 	python3-coverage xml --omit=/usr* || true
-=======
-	lcov --directory . --capture -o generate.info
-	lcov --remove generate.info "/usr*" -o generate.info
-	genhtml -o test-coverage -t "generate test coverage" generate.info
-	@echo "generated report: file://$(CURDIR)/test-coverage/index.html"
-	@if grep headerCovTableEntryHi test-coverage/index.html | grep -qv '100.*%'; then \
-	    echo "FAIL: Test coverage not 100%!" >&2; exit 1; \
-	fi
-	python3-coverage report --include=src/netplan --show-missing --fail-under=100
-	python3-coverage xml --include=src/netplan
->>>>>>> 7993b3e6
 
 install: default
 	mkdir -p $(DESTDIR)/usr/sbin $(DESTDIR)/lib/netplan $(DESTDIR)/$(SYSTEMD_GENERATOR_DIR)
