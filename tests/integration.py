#!/usr/bin/python3
# System integration tests of netplan-generate. NM and networkd are
# started on the generated configuration, using emulated ethernets (veth) and
# Wifi (mac80211-hwsim). These need to be run in a VM and do change the system
# configuration.
#
# Copyright (C) 2016 Canonical, Ltd.
# Author: Martin Pitt <martin.pitt@ubuntu.com>
#
# This program is free software; you can redistribute it and/or modify
# it under the terms of the GNU General Public License as published by
# the Free Software Foundation; version 3.
#
# This program is distributed in the hope that it will be useful,
# but WITHOUT ANY WARRANTY; without even the implied warranty of
# MERCHANTABILITY or FITNESS FOR A PARTICULAR PURPOSE.  See the
# GNU General Public License for more details.
#
# You should have received a copy of the GNU General Public License
# along with this program.  If not, see <http://www.gnu.org/licenses/>.

import os
import sys
import re
import time
import subprocess
import tempfile
import unittest
import shutil

for program in ['wpa_supplicant', 'hostapd', 'dnsmasq']:
    if subprocess.call(['which', program], stdout=subprocess.PIPE) != 0:
        sys.stderr.write('%s is required for this test suite, but not available. Skipping\n' % program)
        sys.exit(0)

nm_uses_dnsmasq = b'dns=dnsmasq' in subprocess.check_output(['NetworkManager', '--print-config'])


def resolved_in_use():
    return os.path.isfile('/run/systemd/resolve/resolv.conf')


class NetworkTestBase(unittest.TestCase):
    '''Common functionality for network test cases

    setUp() creates two test wlan devices, one for a simulated access point
    (self.dev_w_ap), the other for a simulated client device
    (self.dev_w_client), and two test ethernet devices (self.dev_e_{ap,client}
    and self.dev_e2_{ap,client}.

    Each test should call self.setup_ap() or self.setup_eth() with the desired
    configuration.
    '''
    @classmethod
    def setUpClass(klass):
        # ensure we have this so that iw works
        subprocess.check_call(['modprobe', 'cfg80211'])

        # ensure NM can manage our fake eths
        os.makedirs('/run/udev/rules.d', exist_ok=True)
        with open('/run/udev/rules.d/99-nm-veth-test.rules', 'w') as f:
            f.write('ENV{ID_NET_DRIVER}=="veth", ENV{INTERFACE}=="eth42|eth43", ENV{NM_UNMANAGED}="0"\n')
        subprocess.check_call(['udevadm', 'control', '--reload'])

        # set regulatory domain "EU", so that we can use 80211.a 5 GHz channels
        out = subprocess.check_output(['iw', 'reg', 'get'], universal_newlines=True)
        m = re.match('^(?:global\n)?country (\S+):', out)
        assert m
        klass.orig_country = m.group(1)
        subprocess.check_call(['iw', 'reg', 'set', 'EU'])

    @classmethod
    def tearDownClass(klass):
        subprocess.check_call(['iw', 'reg', 'set', klass.orig_country])
        try:
            os.remove('/run/NetworkManager/conf.d/test-blacklist.conf')
        except FileNotFoundError:
            pass
        try:
            os.remove('/run/udev/rules.d/99-nm-veth-test.rules')
        except FileNotFoundError:
            pass

    def tearDown(self):
        subprocess.call(['systemctl', 'stop', 'NetworkManager', 'systemd-networkd', 'netplan-wpa@*',
                                              'systemd-networkd.socket'])
        # NM has KillMode=process and leaks dhclient processes
        subprocess.call(['systemctl', 'kill', 'NetworkManager'])
        subprocess.call(['systemctl', 'reset-failed', 'NetworkManager', 'systemd-networkd'],
                        stderr=subprocess.DEVNULL)
        shutil.rmtree('/etc/netplan', ignore_errors=True)
        shutil.rmtree('/run/NetworkManager', ignore_errors=True)
        shutil.rmtree('/run/systemd/network', ignore_errors=True)
        try:
            os.remove('/run/systemd/generator/netplan.stamp')
        except FileNotFoundError:
            pass

    @classmethod
    def create_devices(klass):
        '''Create Access Point and Client devices with mac80211_hwsim and veth'''

        if os.path.exists('/sys/module/mac80211_hwsim'):
            raise SystemError('mac80211_hwsim module already loaded')
        if os.path.exists('/sys/class/net/eth42'):
            raise SystemError('eth42 interface already exists')

        # create virtual ethernet devs
        subprocess.check_call(['ip', 'link', 'add', 'name', 'eth42', 'type',
                               'veth', 'peer', 'name', 'veth42'])
        klass.dev_e_ap = 'veth42'
        klass.dev_e_client = 'eth42'
        out = subprocess.check_output(['ip', '-br', 'link', 'show', 'dev', 'eth42'],
                                      universal_newlines=True)
        klass.dev_e_client_mac = out.split()[2]
        subprocess.check_call(['ip', 'link', 'add', 'name', 'eth43', 'type',
                               'veth', 'peer', 'name', 'veth43'])
        klass.dev_e2_ap = 'veth43'
        klass.dev_e2_client = 'eth43'
        out = subprocess.check_output(['ip', '-br', 'link', 'show', 'dev', 'eth43'],
                                      universal_newlines=True)
        klass.dev_e2_client_mac = out.split()[2]

        # create virtual wlan devs
        before_wlan = set([c for c in os.listdir('/sys/class/net') if c.startswith('wlan')])
        subprocess.check_call(['modprobe', 'mac80211_hwsim'])
        # wait 5 seconds for fake devices to appear
        timeout = 50
        while timeout > 0:
            after_wlan = set([c for c in os.listdir('/sys/class/net') if c.startswith('wlan')])
            if len(after_wlan) - len(before_wlan) >= 2:
                break
            timeout -= 1
            time.sleep(0.1)
        else:
            raise SystemError('timed out waiting for fake devices to appear')

        devs = list(after_wlan - before_wlan)
        klass.dev_w_ap = devs[0]
        klass.dev_w_client = devs[1]

        # don't let NM trample over our fake AP
        os.makedirs('/run/NetworkManager/conf.d', exist_ok=True)
        with open('/run/NetworkManager/conf.d/test-blacklist.conf', 'w') as f:
            f.write('[main]\nplugins=keyfile\n[keyfile]\nunmanaged-devices+=nptestsrv,%s\n' % klass.dev_w_ap)
        # work around https://launchpad.net/bugs/1615044
        with open('/run/NetworkManager/conf.d/11-globally-managed-devices.conf', 'w') as f:
            f.write('[keyfile]\nunmanaged-devices=')

    @classmethod
    def shutdown_devices(klass):
        '''Remove test wlan devices'''

        subprocess.check_call(['rmmod', 'mac80211_hwsim'])
        subprocess.check_call(['ip', 'link', 'del', 'dev', klass.dev_e_ap])
        subprocess.check_call(['ip', 'link', 'del', 'dev', klass.dev_e2_ap])
        subprocess.call(['ip', 'link', 'del', 'dev', 'mybr'],
                        stderr=subprocess.PIPE)
        klass.dev_w_ap = None
        klass.dev_w_client = None
        klass.dev_e_ap = None
        klass.dev_e_client = None
        klass.dev_e2_ap = None
        klass.dev_e2_client = None

    def setUp(self):
        '''Create test devices and workdir'''

        self.create_devices()
        self.addCleanup(self.shutdown_devices)
        self.workdir_obj = tempfile.TemporaryDirectory()
        self.workdir = self.workdir_obj.name
        self.config = '/etc/netplan/01-main.yaml'
        os.makedirs('/etc/netplan', exist_ok=True)

        # create static entropy file to avoid draining/blocking on /dev/random
        self.entropy_file = os.path.join(self.workdir, 'entropy')
        with open(self.entropy_file, 'wb') as f:
            f.write(b'012345678901234567890')

    def setup_ap(self, hostapd_conf, ipv6_mode):
        '''Set up simulated access point

        On self.dev_w_ap, run hostapd with given configuration. Setup dnsmasq
        according to ipv6_mode, see start_dnsmasq().

        This is torn down automatically at the end of the test.
        '''
        # give our AP an IP
        subprocess.check_call(['ip', 'a', 'flush', 'dev', self.dev_w_ap])
        if ipv6_mode is not None:
            subprocess.check_call(['ip', 'a', 'add', '2600::1/64', 'dev', self.dev_w_ap])
        else:
            subprocess.check_call(['ip', 'a', 'add', '192.168.5.1/24', 'dev', self.dev_w_ap])

        self.start_hostapd(hostapd_conf)
        self.start_dnsmasq(ipv6_mode, self.dev_w_ap)

    def setup_eth(self, ipv6_mode, start_dnsmasq=True):
        '''Set up simulated ethernet router

        On self.dev_e_ap, run dnsmasq according to ipv6_mode, see
        start_dnsmasq().

        This is torn down automatically at the end of the test.
        '''
        # give our router an IP
        subprocess.check_call(['ip', 'a', 'flush', 'dev', self.dev_e_ap])
        if ipv6_mode is not None:
            subprocess.check_call(['ip', 'a', 'add', '2600::1/64', 'dev', self.dev_e_ap])
            subprocess.check_call(['ip', 'a', 'add', '2601::1/64', 'dev', self.dev_e2_ap])
        else:
            subprocess.check_call(['ip', 'a', 'add', '192.168.5.1/24', 'dev', self.dev_e_ap])
            subprocess.check_call(['ip', 'a', 'add', '192.168.6.1/24', 'dev', self.dev_e2_ap])
        subprocess.check_call(['ip', 'link', 'set', self.dev_e_ap, 'up'])
        subprocess.check_call(['ip', 'link', 'set', self.dev_e2_ap, 'up'])
        if start_dnsmasq:
            self.start_dnsmasq(ipv6_mode, self.dev_e_ap)

    #
    # Internal implementation details
    #

    @classmethod
    def poll_text(klass, logpath, string, timeout=50):
        '''Poll log file for a given string with a timeout.

        Timeout is given in deciseconds.
        '''
        log = ''
        while timeout > 0:
            if os.path.exists(logpath):
                break
            timeout -= 1
            time.sleep(0.1)
        assert timeout > 0, 'Timed out waiting for file %s to appear' % logpath

        with open(logpath) as f:
            while timeout > 0:
                line = f.readline()
                if line:
                    log += line
                    if string in line:
                        break
                    continue
                timeout -= 1
                time.sleep(0.1)

        assert timeout > 0, 'Timed out waiting for "%s":\n------------\n%s\n-------\n' % (string, log)

    def start_hostapd(self, conf):
        hostapd_conf = os.path.join(self.workdir, 'hostapd.conf')
        with open(hostapd_conf, 'w') as f:
            f.write('interface=%s\ndriver=nl80211\n' % self.dev_w_ap)
            f.write(conf)

        log = os.path.join(self.workdir, 'hostapd.log')
        p = subprocess.Popen(['hostapd', '-e', self.entropy_file, '-f', log, hostapd_conf],
                             stdout=subprocess.PIPE)
        self.addCleanup(p.wait)
        self.addCleanup(p.terminate)
        self.poll_text(log, '' + self.dev_w_ap + ': AP-ENABLED')

    def start_dnsmasq(self, ipv6_mode, iface):
        '''Start dnsmasq.

        If ipv6_mode is None, IPv4 is set up with DHCP. If it is not None, it
        must be a valid dnsmasq mode, i. e. a combination of "ra-only",
        "slaac", "ra-stateless", and "ra-names". See dnsmasq(8).
        '''
        if ipv6_mode is None:
            if iface == self.dev_e2_ap:
                dhcp_range = '192.168.6.10,192.168.6.200'
            else:
                dhcp_range = '192.168.5.10,192.168.5.200'
        else:
            if iface == self.dev_e2_ap:
                dhcp_range = '2601::10,2601::20'
            else:
                dhcp_range = '2600::10,2600::20'
            if ipv6_mode:
                dhcp_range += ',' + ipv6_mode

        self.dnsmasq_log = os.path.join(self.workdir, 'dnsmasq-%s.log' % iface)
        lease_file = os.path.join(self.workdir, 'dnsmasq-%s.leases' % iface)

        p = subprocess.Popen(['dnsmasq', '--keep-in-foreground', '--log-queries',
                              '--log-facility=' + self.dnsmasq_log,
                              '--conf-file=/dev/null',
                              '--dhcp-leasefile=' + lease_file,
                              '--bind-interfaces',
                              '--interface=' + iface,
                              '--except-interface=lo',
                              '--enable-ra',
                              '--dhcp-range=' + dhcp_range])
        self.addCleanup(p.wait)
        self.addCleanup(p.terminate)

        if ipv6_mode is not None:
            self.poll_text(self.dnsmasq_log, 'IPv6 router advertisement enabled')
        else:
            self.poll_text(self.dnsmasq_log, 'DHCP, IP range')

    def assert_iface_up(self, iface, expected_ip_a=None, unexpected_ip_a=None):
        '''Assert that client interface is up'''

        out = subprocess.check_output(['ip', 'a', 'show', 'dev', iface],
                                      universal_newlines=True)
        if 'bond' not in iface:
            self.assertIn('state UP', out)
        if expected_ip_a:
            for r in expected_ip_a:
                self.assertRegex(out, r, out)
        if unexpected_ip_a:
            for r in unexpected_ip_a:
                self.assertNotRegex(out, r, out)

        if iface == self.dev_w_client:
            out = subprocess.check_output(['iw', 'dev', iface, 'link'],
                                          universal_newlines=True)
            # self.assertIn('Connected to ' + self.mac_w_ap, out)
            self.assertIn('SSID: fake net', out)

    def generate_and_settle(self):
        '''Generate config, launch and settle NM and networkd'''

        # regenerate netplan config
        subprocess.check_call(['netplan', 'apply'])
        # start NM so that we can verify that it does not manage anything
        subprocess.check_call(['systemctl', 'start', '--no-block', 'NetworkManager.service'])
        # wait until networkd is done
        if self.is_active('systemd-networkd.service'):
            if subprocess.call(['/lib/systemd/systemd-networkd-wait-online', '--quiet', '--timeout=50']) != 0:
                subprocess.call(['journalctl', '-b', '--no-pager', '-t', 'systemd-networkd'])
                st = subprocess.check_output(['networkctl'], stderr=subprocess.PIPE, universal_newlines=True)
                st_e = subprocess.check_output(['networkctl', 'status', self.dev_e_client],
                                               stderr=subprocess.PIPE, universal_newlines=True)
                st_e2 = subprocess.check_output(['networkctl', 'status', self.dev_e2_client],
                                                stderr=subprocess.PIPE, universal_newlines=True)
                self.fail('timed out waiting for networkd to settle down:\n%s\n%s\n%s' % (st, st_e, st_e2))

        if subprocess.call(['nm-online', '--quiet', '--timeout=120', '--wait-for-startup']) != 0:
            self.fail('timed out waiting for NetworkManager to settle down')

    def nm_wait_connected(self, iface, timeout):
        for t in range(timeout):
            try:
                out = subprocess.check_output(['nmcli', 'dev', 'show', iface])
            except subprocess.CalledProcessError:
                out = b''
            if b'(connected' in out:
                break
            time.sleep(1)
        else:
            self.fail('timed out waiting for %s to get connected by NM:\n%s' % (iface, out.decode()))

    @classmethod
    def is_active(klass, unit):
        '''Check if given unit is active or activating'''

        p = subprocess.Popen(['systemctl', 'is-active', unit], stdout=subprocess.PIPE)
        out = p.communicate()[0]
        return p.returncode == 0 or out.startswith(b'activating')


class _CommonTests:

    @unittest.skip("Unsupported matching by driver / wifi matching makes this untestable for now")
    def test_mapping_for_driver(self):
        self.setup_ap('hw_mode=b\nchannel=1\nssid=fake net', None)
        with open(self.config, 'w') as f:
            f.write('''network:
  renderer: %(r)s
  wifis:
    wifi_ifs:
      match:
        driver: mac80211_hwsim
      dhcp4: yes
      access-points:
        "fake net": {}
        decoy: {}''' % {'r': self.backend})
        self.generate_and_settle()
        p = subprocess.Popen(['netplan', 'generate', '--mapping', 'mac80211_hwsim'],
                             stdout=subprocess.PIPE)
        out = p.communicate()[0]
        self.assertEquals(p.returncode, 1)
        self.assertIn(b'mac80211_hwsim', out)

    def test_eth_and_bridge(self):
        self.setup_eth(None)
        self.start_dnsmasq(None, self.dev_e2_ap)
        self.addCleanup(subprocess.call, ['ip', 'link', 'delete', 'mybr'], stderr=subprocess.DEVNULL)
        with open(self.config, 'w') as f:
            f.write('''network:
  renderer: %(r)s
  ethernets:
    %(ec)s:
      dhcp4: yes
    ethbr:
      match: {name: %(e2c)s}
  bridges:
    mybr:
      interfaces: [ethbr]
      dhcp4: yes''' % {'r': self.backend, 'ec': self.dev_e_client, 'e2c': self.dev_e2_client})
        self.generate_and_settle()
        self.assert_iface_up(self.dev_e_client,
                             ['inet 192.168.5.[0-9]+/24'],
                             ['master'])
        self.assert_iface_up(self.dev_e2_client,
                             ['master mybr'],
                             ['inet '])
        self.assert_iface_up('mybr',
                             ['inet 192.168.6.[0-9]+/24'])
        lines = subprocess.check_output(['bridge', 'link', 'show', 'mybr'],
                                        universal_newlines=True).splitlines()
        self.assertEqual(len(lines), 1, lines)
        self.assertIn(self.dev_e2_client, lines[0])

        # ensure that they do not get managed by NM for foreign backends
        expected_state = (self.backend == 'NetworkManager') and 'connected' or 'unmanaged'
        out = subprocess.check_output(['nmcli', 'dev'], universal_newlines=True)
        for i in [self.dev_e_client, self.dev_e2_client, 'mybr']:
            self.assertRegex(out, '%s\s+(ethernet|bridge)\s+%s' % (i, expected_state))

    def test_eth_mtu(self):
        self.setup_eth(None)
        self.start_dnsmasq(None, self.dev_e2_ap)
        with open(self.config, 'w') as f:
            f.write('''network:
  renderer: %(r)s
  ethernets:
    %(ec)s:
      dhcp4: yes
    enmtus:
      match: {name: %(e2c)s}
      mtu: 1492
      dhcp4: yes''' % {'r': self.backend, 'ec': self.dev_e_client, 'e2c': self.dev_e2_client})
        self.generate_and_settle()
        self.assert_iface_up(self.dev_e_client,
                             ['inet 192.168.5.[0-9]+/24'],
                             ['master'])
        self.assert_iface_up(self.dev_e2_client,
                             ['inet 192.168.6.[0-9]+/24'])
        out = subprocess.check_output(['ip', 'a', 'show', self.dev_e2_client],
                                      universal_newlines=True)
        self.assertTrue('mtu 1492' in out, "checking MTU, should be 1492")

    def test_eth_mac(self):
        self.setup_eth(None)
        self.start_dnsmasq(None, self.dev_e2_ap)
        with open(self.config, 'w') as f:
            f.write('''network:
  renderer: %(r)s
  ethernets:
    %(ec)s:
      dhcp4: yes
    enmac:
      match: {name: %(e2c)s}
      macaddress: 00:01:02:03:04:05
      dhcp4: yes''' % {'r': self.backend, 'ec': self.dev_e_client, 'e2c': self.dev_e2_client})
        self.generate_and_settle()
        self.assert_iface_up(self.dev_e2_client,
                             ['inet 192.168.6.[0-9]+/24', '00:01:02:03:04:05'],
                             ['master'])
        out = subprocess.check_output(['ip', 'link', 'show', self.dev_e2_client],
                                      universal_newlines=True)
        self.assertTrue('ether 00:01:02:03:04:05' in out)
        subprocess.check_call(['ip', 'link', 'set', self.dev_e2_client,
                               'address', self.dev_e2_client_mac])

    def test_bridge_path_cost(self):
        self.setup_eth(None)
        self.addCleanup(subprocess.call, ['ip', 'link', 'delete', 'mybr'], stderr=subprocess.DEVNULL)
        self.start_dnsmasq(None, self.dev_e2_ap)
        with open(self.config, 'w') as f:
            f.write('''network:
  renderer: %(r)s
  ethernets:
    ethbr:
      match: {name: %(e2c)s}
  bridges:
    mybr:
      interfaces: [ethbr]
      parameters:
        path-cost:
          ethbr: 50
        stp: false
      dhcp4: yes''' % {'r': self.backend, 'ec': self.dev_e_client, 'e2c': self.dev_e2_client})
        self.generate_and_settle()
        self.assert_iface_up(self.dev_e_client,
                             ['inet 192.168.5.[0-9]+/24'],
                             ['master'])
        self.assert_iface_up(self.dev_e2_client,
                             ['master mybr'],
                             ['inet '])
        self.assert_iface_up('mybr',
                             ['inet 192.168.6.[0-9]+/24'])
        lines = subprocess.check_output(['bridge', 'link', 'show', 'mybr'],
                                        universal_newlines=True).splitlines()
        self.assertEqual(len(lines), 1, lines)
        self.assertIn(self.dev_e2_client, lines[0])
        with open('/sys/class/net/mybr/brif/%s/path_cost' % self.dev_e2_client) as f:
            self.assertEqual(f.read().strip(), '50')

    def test_bridge_ageing_time(self):
        self.setup_eth(None)
        self.addCleanup(subprocess.call, ['ip', 'link', 'delete', 'mybr'], stderr=subprocess.DEVNULL)
        self.start_dnsmasq(None, self.dev_e2_ap)
        with open(self.config, 'w') as f:
            f.write('''network:
  renderer: %(r)s
  ethernets:
    ethbr:
      match: {name: %(e2c)s}
  bridges:
    mybr:
      interfaces: [ethbr]
      parameters:
        ageing-time: 21
        stp: false
      dhcp4: yes''' % {'r': self.backend, 'ec': self.dev_e_client, 'e2c': self.dev_e2_client})
        self.generate_and_settle()
        self.assert_iface_up(self.dev_e_client,
                             ['inet 192.168.5.[0-9]+/24'],
                             ['master'])
        self.assert_iface_up(self.dev_e2_client,
                             ['master mybr'],
                             ['inet '])
        self.assert_iface_up('mybr',
                             ['inet 192.168.6.[0-9]+/24'])
        lines = subprocess.check_output(['bridge', 'link', 'show', 'mybr'],
                                        universal_newlines=True).splitlines()
        self.assertEqual(len(lines), 1, lines)
        self.assertIn(self.dev_e2_client, lines[0])
        with open('/sys/class/net/mybr/bridge/ageing_time') as f:
            self.assertEqual(f.read().strip(), '2100')

    def test_bridge_max_age(self):
        self.setup_eth(None)
        self.addCleanup(subprocess.call, ['ip', 'link', 'delete', 'mybr'], stderr=subprocess.DEVNULL)
        self.start_dnsmasq(None, self.dev_e2_ap)
        with open(self.config, 'w') as f:
            f.write('''network:
  renderer: %(r)s
  ethernets:
    ethbr:
      match: {name: %(e2c)s}
  bridges:
    mybr:
      interfaces: [ethbr]
      parameters:
        max-age: 12
        stp: false
      dhcp4: yes''' % {'r': self.backend, 'ec': self.dev_e_client, 'e2c': self.dev_e2_client})
        self.generate_and_settle()
        self.assert_iface_up(self.dev_e_client,
                             ['inet 192.168.5.[0-9]+/24'],
                             ['master'])
        self.assert_iface_up(self.dev_e2_client,
                             ['master mybr'],
                             ['inet '])
        self.assert_iface_up('mybr',
                             ['inet 192.168.6.[0-9]+/24'])
        lines = subprocess.check_output(['bridge', 'link', 'show', 'mybr'],
                                        universal_newlines=True).splitlines()
        self.assertEqual(len(lines), 1, lines)
        self.assertIn(self.dev_e2_client, lines[0])
        with open('/sys/class/net/mybr/bridge/max_age') as f:
            self.assertEqual(f.read().strip(), '1200')

    def test_bridge_hello_time(self):
        self.setup_eth(None)
        self.addCleanup(subprocess.call, ['ip', 'link', 'delete', 'mybr'], stderr=subprocess.DEVNULL)
        self.start_dnsmasq(None, self.dev_e2_ap)
        with open(self.config, 'w') as f:
            f.write('''network:
  renderer: %(r)s
  ethernets:
    ethbr:
      match: {name: %(e2c)s}
  bridges:
    mybr:
      interfaces: [ethbr]
      parameters:
        hello-time: 1
        stp: false
      dhcp4: yes''' % {'r': self.backend, 'ec': self.dev_e_client, 'e2c': self.dev_e2_client})
        self.generate_and_settle()
        self.assert_iface_up(self.dev_e_client,
                             ['inet 192.168.5.[0-9]+/24'],
                             ['master'])
        self.assert_iface_up(self.dev_e2_client,
                             ['master mybr'],
                             ['inet '])
        self.assert_iface_up('mybr',
                             ['inet 192.168.6.[0-9]+/24'])
        lines = subprocess.check_output(['bridge', 'link', 'show', 'mybr'],
                                        universal_newlines=True).splitlines()
        self.assertEqual(len(lines), 1, lines)
        self.assertIn(self.dev_e2_client, lines[0])
        with open('/sys/class/net/mybr/bridge/hello_time') as f:
            self.assertEqual(f.read().strip(), '100')

    def test_bridge_forward_delay(self):
        self.setup_eth(None)
        self.addCleanup(subprocess.call, ['ip', 'link', 'delete', 'mybr'], stderr=subprocess.DEVNULL)
        self.start_dnsmasq(None, self.dev_e2_ap)
        with open(self.config, 'w') as f:
            f.write('''network:
  renderer: %(r)s
  ethernets:
    ethbr:
      match: {name: %(e2c)s}
  bridges:
    mybr:
      interfaces: [ethbr]
      parameters:
        forward-delay: 10
        stp: false
      dhcp4: yes''' % {'r': self.backend, 'ec': self.dev_e_client, 'e2c': self.dev_e2_client})
        self.generate_and_settle()
        self.assert_iface_up(self.dev_e_client,
                             ['inet 192.168.5.[0-9]+/24'],
                             ['master'])
        self.assert_iface_up(self.dev_e2_client,
                             ['master mybr'],
                             ['inet '])
        self.assert_iface_up('mybr',
                             ['inet 192.168.6.[0-9]+/24'])
        lines = subprocess.check_output(['bridge', 'link', 'show', 'mybr'],
                                        universal_newlines=True).splitlines()
        self.assertEqual(len(lines), 1, lines)
        self.assertIn(self.dev_e2_client, lines[0])
        with open('/sys/class/net/mybr/bridge/forward_delay') as f:
            self.assertEqual(f.read().strip(), '1000')

    def test_bridge_stp_false(self):
        self.setup_eth(None)
        self.addCleanup(subprocess.call, ['ip', 'link', 'delete', 'mybr'], stderr=subprocess.DEVNULL)
        self.start_dnsmasq(None, self.dev_e2_ap)
        with open(self.config, 'w') as f:
            f.write('''network:
  renderer: %(r)s
  ethernets:
    ethbr:
      match: {name: %(e2c)s}
  bridges:
    mybr:
      interfaces: [ethbr]
      parameters:
        hello-time: 100000
        max-age: 100000
        stp: false
      dhcp4: yes''' % {'r': self.backend, 'ec': self.dev_e_client, 'e2c': self.dev_e2_client})
        self.generate_and_settle()
        self.assert_iface_up(self.dev_e_client,
                             ['inet 192.168.5.[0-9]+/24'],
                             ['master'])
        self.assert_iface_up(self.dev_e2_client,
                             ['master mybr'],
                             ['inet '])
        self.assert_iface_up('mybr',
                             ['inet 192.168.6.[0-9]+/24'])
        lines = subprocess.check_output(['bridge', 'link', 'show', 'mybr'],
                                        universal_newlines=True).splitlines()
        self.assertEqual(len(lines), 1, lines)
        self.assertIn(self.dev_e2_client, lines[0])
        with open('/sys/class/net/mybr/bridge/stp_state') as f:
            self.assertEqual(f.read().strip(), '0')

    def test_bond_base(self):
        self.setup_eth(None)
        self.addCleanup(subprocess.call, ['ip', 'link', 'delete', 'mybond'], stderr=subprocess.DEVNULL)
        with open(self.config, 'w') as f:
            f.write('''network:
  renderer: %(r)s
  ethernets:
    ethbn:
      match: {name: %(ec)s}
    %(e2c)s: {}
  bonds:
    mybond:
      interfaces: [ethbn]
      dhcp4: yes''' % {'r': self.backend, 'ec': self.dev_e_client, 'e2c': self.dev_e2_client})
        self.generate_and_settle()
        self.assert_iface_up(self.dev_e_client,
                             ['master mybond'],
                             ['inet '])
        self.assert_iface_up('mybond',
                             ['inet 192.168.5.[0-9]+/24'])
        with open('/sys/class/net/mybond/bonding/slaves') as f:
            self.assertEqual(f.read().strip(), self.dev_e_client)

    def test_bond_primary_slave(self):
        self.setup_eth(None)
        self.addCleanup(subprocess.call, ['ip', 'link', 'delete', 'mybond'], stderr=subprocess.DEVNULL)
        with open(self.config, 'w') as f:
            f.write('''network:
  renderer: %(r)s
  ethernets:
    %(ec)s: {}
    %(e2c)s: {}
  bonds:
    mybond:
      interfaces: [%(ec)s, %(e2c)s]
      parameters:
        mode: active-backup
        primary: %(ec)s
      addresses: [ '10.10.10.1/24' ]''' % {'r': self.backend, 'ec': self.dev_e_client, 'e2c': self.dev_e2_client})
        self.generate_and_settle()
        self.assert_iface_up(self.dev_e_client,
                             ['master mybond'],
                             ['inet '])
        self.assert_iface_up('mybond',
                             ['inet 10.10.10.1/24'])
        with open('/sys/class/net/mybond/bonding/slaves') as f:
            result = f.read().strip()
            self.assertIn(self.dev_e_client, result)
            self.assertIn(self.dev_e2_client, result)
        with open('/sys/class/net/mybond/bonding/primary') as f:
            self.assertEqual(f.read().strip(), '%(ec)s' % {'ec': self.dev_e_client})

    def test_bond_all_slaves_active(self):
        self.setup_eth(None)
        self.addCleanup(subprocess.call, ['ip', 'link', 'delete', 'mybond'], stderr=subprocess.DEVNULL)
        with open(self.config, 'w') as f:
            f.write('''network:
  renderer: %(r)s
  ethernets:
    ethbn:
      match: {name: %(ec)s}
    %(e2c)s: {}
  bonds:
    mybond:
      interfaces: [ethbn]
      parameters:
        all-slaves-active: true
      dhcp4: yes''' % {'r': self.backend, 'ec': self.dev_e_client, 'e2c': self.dev_e2_client})
        self.generate_and_settle()
        self.assert_iface_up(self.dev_e_client,
                             ['master mybond'],
                             ['inet '])
        self.assert_iface_up('mybond',
                             ['inet 192.168.5.[0-9]+/24'])
        with open('/sys/class/net/mybond/bonding/slaves') as f:
            self.assertEqual(f.read().strip(), self.dev_e_client)
        with open('/sys/class/net/mybond/bonding/all_slaves_active') as f:
            self.assertEqual(f.read().strip(), '1')

    def test_bond_mode_8023ad(self):
        self.setup_eth(None)
        self.addCleanup(subprocess.call, ['ip', 'link', 'delete', 'mybond'], stderr=subprocess.DEVNULL)
        with open(self.config, 'w') as f:
            f.write('''network:
  renderer: %(r)s
  ethernets:
    ethbn:
      match: {name: %(ec)s}
    %(e2c)s: {}
  bonds:
    mybond:
      parameters:
        mode: 802.3ad
      interfaces: [ethbn]
      dhcp4: yes''' % {'r': self.backend, 'ec': self.dev_e_client, 'e2c': self.dev_e2_client})
        self.generate_and_settle()
        self.assert_iface_up(self.dev_e_client,
                             ['master mybond'],
                             ['inet '])
        self.assert_iface_up('mybond',
                             ['inet 192.168.5.[0-9]+/24'])
        with open('/sys/class/net/mybond/bonding/slaves') as f:
            self.assertEqual(f.read().strip(), self.dev_e_client)
        with open('/sys/class/net/mybond/bonding/mode') as f:
            self.assertEqual(f.read().strip(), '802.3ad 4')

    def test_bond_mode_8023ad_adselect(self):
        self.setup_eth(None)
        self.addCleanup(subprocess.call, ['ip', 'link', 'delete', 'mybond'], stderr=subprocess.DEVNULL)
        with open(self.config, 'w') as f:
            f.write('''network:
  renderer: %(r)s
  ethernets:
    ethbn:
      match: {name: %(ec)s}
    %(e2c)s: {}
  bonds:
    mybond:
      parameters:
        mode: 802.3ad
        ad-select: bandwidth
      interfaces: [ethbn]
      dhcp4: yes''' % {'r': self.backend, 'ec': self.dev_e_client, 'e2c': self.dev_e2_client})
        self.generate_and_settle()
        self.assert_iface_up(self.dev_e_client,
                             ['master mybond'],
                             ['inet '])
        self.assert_iface_up('mybond',
                             ['inet 192.168.5.[0-9]+/24'])
        with open('/sys/class/net/mybond/bonding/slaves') as f:
            self.assertEqual(f.read().strip(), self.dev_e_client)
        with open('/sys/class/net/mybond/bonding/ad_select') as f:
            self.assertEqual(f.read().strip(), 'bandwidth 1')

    def test_bond_mode_8023ad_lacp_rate(self):
        self.setup_eth(None)
        self.addCleanup(subprocess.call, ['ip', 'link', 'delete', 'mybond'], stderr=subprocess.DEVNULL)
        with open(self.config, 'w') as f:
            f.write('''network:
  renderer: %(r)s
  ethernets:
    ethbn:
      match: {name: %(ec)s}
    %(e2c)s: {}
  bonds:
    mybond:
      parameters:
        mode: 802.3ad
        lacp-rate: fast
      interfaces: [ethbn]
      dhcp4: yes''' % {'r': self.backend, 'ec': self.dev_e_client, 'e2c': self.dev_e2_client})
        self.generate_and_settle()
        self.assert_iface_up(self.dev_e_client,
                             ['master mybond'],
                             ['inet '])
        self.assert_iface_up('mybond',
                             ['inet 192.168.5.[0-9]+/24'])
        with open('/sys/class/net/mybond/bonding/slaves') as f:
            self.assertEqual(f.read().strip(), self.dev_e_client)
        with open('/sys/class/net/mybond/bonding/lacp_rate') as f:
            self.assertEqual(f.read().strip(), 'fast 1')

    def test_bond_mode_activebackup_failover_mac(self):
        self.setup_eth(None)
        self.addCleanup(subprocess.call, ['ip', 'link', 'delete', 'mybond'], stderr=subprocess.DEVNULL)
        with open(self.config, 'w') as f:
            f.write('''network:
  renderer: %(r)s
  ethernets:
    ethbn:
      match: {name: %(ec)s}
    %(e2c)s: {}
  bonds:
    mybond:
      parameters:
        mode: active-backup
        fail-over-mac-policy: follow
      interfaces: [ethbn]
      dhcp4: yes''' % {'r': self.backend, 'ec': self.dev_e_client, 'e2c': self.dev_e2_client})
        self.generate_and_settle()
        self.assert_iface_up(self.dev_e_client,
                             ['master mybond'],
                             ['inet '])
        self.assert_iface_up('mybond',
                             ['inet 192.168.5.[0-9]+/24'])
        with open('/sys/class/net/mybond/bonding/slaves') as f:
            self.assertEqual(f.read().strip(), self.dev_e_client)
        with open('/sys/class/net/mybond/bonding/mode') as f:
            self.assertEqual(f.read().strip(), 'active-backup 1')
        with open('/sys/class/net/mybond/bonding/fail_over_mac') as f:
            self.assertEqual(f.read().strip(), 'follow 2')

    def test_bond_mode_balance_xor(self):
        self.setup_eth(None)
        self.addCleanup(subprocess.call, ['ip', 'link', 'delete', 'mybond'], stderr=subprocess.DEVNULL)
        with open(self.config, 'w') as f:
            f.write('''network:
  renderer: %(r)s
  ethernets:
    ethbn:
      match: {name: %(ec)s}
    %(e2c)s: {}
  bonds:
    mybond:
      parameters:
        mode: balance-xor
      interfaces: [ethbn]
      dhcp4: yes''' % {'r': self.backend, 'ec': self.dev_e_client, 'e2c': self.dev_e2_client})
        self.generate_and_settle()
        self.assert_iface_up(self.dev_e_client,
                             ['master mybond'],
                             ['inet '])
        self.assert_iface_up('mybond',
                             ['inet 192.168.5.[0-9]+/24'])
        with open('/sys/class/net/mybond/bonding/slaves') as f:
            self.assertEqual(f.read().strip(), self.dev_e_client)
        with open('/sys/class/net/mybond/bonding/mode') as f:
            self.assertEqual(f.read().strip(), 'balance-xor 2')

    def test_bond_mode_balance_rr(self):
        self.setup_eth(None)
        self.addCleanup(subprocess.call, ['ip', 'link', 'delete', 'mybond'], stderr=subprocess.DEVNULL)
        with open(self.config, 'w') as f:
            f.write('''network:
  renderer: %(r)s
  ethernets:
    ethbn:
      match: {name: %(ec)s}
    %(e2c)s: {}
  bonds:
    mybond:
      parameters:
        mode: balance-rr
      interfaces: [ethbn]
      dhcp4: yes''' % {'r': self.backend, 'ec': self.dev_e_client, 'e2c': self.dev_e2_client})
        self.generate_and_settle()
        self.assert_iface_up(self.dev_e_client,
                             ['master mybond'],
                             ['inet '])
        self.assert_iface_up('mybond',
                             ['inet 192.168.5.[0-9]+/24'])
        with open('/sys/class/net/mybond/bonding/slaves') as f:
            self.assertEqual(f.read().strip(), self.dev_e_client)
        with open('/sys/class/net/mybond/bonding/mode') as f:
            self.assertEqual(f.read().strip(), 'balance-rr 0')

    def test_bond_mode_balance_rr_pps(self):
        self.setup_eth(None)
        self.addCleanup(subprocess.call, ['ip', 'link', 'delete', 'mybond'], stderr=subprocess.DEVNULL)
        with open(self.config, 'w') as f:
            f.write('''network:
  renderer: %(r)s
  ethernets:
    ethbn:
      match: {name: %(ec)s}
    %(e2c)s: {}
  bonds:
    mybond:
      parameters:
        mode: balance-rr
        packets-per-slave: 15
      interfaces: [ethbn]
      dhcp4: yes''' % {'r': self.backend, 'ec': self.dev_e_client, 'e2c': self.dev_e2_client})
        self.generate_and_settle()
        self.assert_iface_up(self.dev_e_client,
                             ['master mybond'],
                             ['inet '])
        self.assert_iface_up('mybond',
                             ['inet 192.168.5.[0-9]+/24'])
        with open('/sys/class/net/mybond/bonding/slaves') as f:
            self.assertEqual(f.read().strip(), self.dev_e_client)
        with open('/sys/class/net/mybond/bonding/mode') as f:
            self.assertEqual(f.read().strip(), 'balance-rr 0')
        with open('/sys/class/net/mybond/bonding/packets_per_slave') as f:
            self.assertEqual(f.read().strip(), '15')

    def test_bond_resend_igmp(self):
        self.setup_eth(None)
        self.addCleanup(subprocess.call, ['ip', 'link', 'delete', 'mybond'], stderr=subprocess.DEVNULL)
        with open(self.config, 'w') as f:
            f.write('''network:
  renderer: %(r)s
  ethernets:
    ethbn:
      match: {name: %(ec)s}
    ethb2:
      match: {name: %(e2c)s}
  bonds:
    mybond:
      interfaces: [ethbn, ethb2]
      parameters:
        mode: balance-rr
<<<<<<< HEAD
        mii-monitor-interval: 5
=======
        mii-monitor-interval: 50s
>>>>>>> 0bf20a4c
        resend-igmp: 100
      dhcp4: yes''' % {'r': self.backend, 'ec': self.dev_e_client, 'e2c': self.dev_e2_client})
        self.generate_and_settle()
        self.assert_iface_up(self.dev_e_client,
                             ['master mybond'],
                             ['inet '])
        self.assert_iface_up('mybond',
                             ['inet 192.168.5.[0-9]+/24'])
        with open('/sys/class/net/mybond/bonding/slaves') as f:
            result = f.read().strip()
            self.assertIn(self.dev_e_client, result)
            self.assertIn(self.dev_e2_client, result)
        with open('/sys/class/net/mybond/bonding/resend_igmp') as f:
            self.assertEqual(f.read().strip(), '100')

    @unittest.skip("fails due to networkd bug setting routes with dhcp")
    def test_routes_v4_with_dhcp(self):
        self.setup_eth(None)
        with open(self.config, 'w') as f:
            f.write('''network:
  renderer: %(r)s
  ethernets:
    %(ec)s:
      dhcp4: yes
      routes:
          - to: 10.10.10.0/24
            via: 192.168.5.254
            metric: 99''' % {'r': self.backend, 'ec': self.dev_e_client})
        self.generate_and_settle()
        self.assert_iface_up(self.dev_e_client,
                             ['inet 192.168.5.[0-9]+/24'])  # from DHCP
        self.assertIn(b'default via 192.168.5.1',  # from DHCP
                      subprocess.check_output(['ip', 'route', 'show', 'dev', self.dev_e_client]))
        self.assertIn(b'10.10.10.0/24 via 192.168.5.254',  # from static route
                      subprocess.check_output(['ip', 'route', 'show', 'dev', self.dev_e_client]))
        self.assertIn(b'metric 99',  # check metric from static route
                      subprocess.check_output(['ip', 'route', 'show', '10.10.10.0/24']))

    def test_routes_v4(self):
        self.setup_eth(None)
        with open(self.config, 'w') as f:
            f.write('''network:
  renderer: %(r)s
  ethernets:
    %(ec)s:
      addresses:
          - 192.168.5.99/24
      gateway4: 192.168.5.1
      routes:
          - to: 10.10.10.0/24
            via: 192.168.5.254
            metric: 99''' % {'r': self.backend, 'ec': self.dev_e_client})
        self.generate_and_settle()
        self.assert_iface_up(self.dev_e_client,
                             ['inet 192.168.5.[0-9]+/24'])  # from DHCP
        self.assertIn(b'default via 192.168.5.1',  # from DHCP
                      subprocess.check_output(['ip', 'route', 'show', 'dev', self.dev_e_client]))
        self.assertIn(b'10.10.10.0/24 via 192.168.5.254',  # from DHCP
                      subprocess.check_output(['ip', 'route', 'show', 'dev', self.dev_e_client]))
        self.assertIn(b'metric 99',  # check metric from static route
                      subprocess.check_output(['ip', 'route', 'show', '10.10.10.0/24']))

    def test_routes_v6(self):
        self.setup_eth(None)
        with open(self.config, 'w') as f:
            f.write('''network:
  renderer: %(r)s
  ethernets:
    %(ec)s:
      addresses: ["9876:BBBB::11/70"]
      gateway6: "9876:BBBB::1"
      routes:
          - to: 2001:f00f:f00f::1/64
            via: 9876:BBBB::5
            metric: 799''' % {'r': self.backend, 'ec': self.dev_e_client})
        self.generate_and_settle()
        self.assert_iface_up(self.dev_e_client,
                             ['inet6 9876:bbbb::11/70'])
        self.assertNotIn(b'default',
                         subprocess.check_output(['ip', 'route', 'show', 'dev', self.dev_e_client]))
        self.assertIn(b'via 9876:bbbb::1',
                      subprocess.check_output(['ip', '-6', 'route', 'show', 'default']))
        self.assertIn(b'2001:f00f:f00f::/64 via 9876:bbbb::5',
                      subprocess.check_output(['ip', '-6', 'route', 'show', 'dev', self.dev_e_client]))
        self.assertIn(b'metric 799',
                      subprocess.check_output(['ip', '-6', 'route', 'show', '2001:f00f:f00f::/64']))

    def test_manual_addresses(self):
        self.setup_eth(None)
        with open(self.config, 'w') as f:
            f.write('''network:
  renderer: %(r)s
  ethernets:
    %(ec)s:
      addresses: ["172.16.42.99/18", "1234:FFFF::42/64"]
      dhcp4: yes
    %(e2c)s:
      addresses: ["172.16.1.2/24"]
      gateway4: "172.16.1.1"
      nameservers:
        addresses: [172.1.2.3]
        search: ["fakesuffix"]
''' % {'r': self.backend, 'ec': self.dev_e_client, 'e2c': self.dev_e2_client})
        self.generate_and_settle()
        self.assert_iface_up(self.dev_e_client,
                             ['inet 172.16.42.99/18',
                              'inet6 1234:ffff::42/64',
                              'inet 192.168.5.[0-9]+/24'])  # from DHCP
        self.assert_iface_up(self.dev_e2_client,
                             ['inet 172.16.1.2/24'])

        self.assertIn(b'default via 192.168.5.1',  # from DHCP
                      subprocess.check_output(['ip', 'route', 'show', 'dev', self.dev_e_client]))
        self.assertNotIn(b'default',
                         subprocess.check_output(['ip', '-6', 'route', 'show', 'dev', self.dev_e_client]))
        self.assertIn(b'default via 172.16.1.1',
                      subprocess.check_output(['ip', 'route', 'show', 'dev', self.dev_e2_client]))
        self.assertNotIn(b'default',
                         subprocess.check_output(['ip', '-6', 'route', 'show', 'dev', self.dev_e2_client]))

        # ensure that they do not get managed by NM for foreign backends
        expected_state = (self.backend == 'NetworkManager') and 'connected' or 'unmanaged'
        out = subprocess.check_output(['nmcli', 'dev'], universal_newlines=True)
        for i in [self.dev_e_client, self.dev_e2_client]:
            self.assertRegex(out, '%s\s+(ethernet|bridge)\s+%s' % (i, expected_state))

        with open('/etc/resolv.conf') as f:
                resolv_conf = f.read()

        if self.backend == 'NetworkManager' and nm_uses_dnsmasq:
            sys.stdout.write('[NM with dnsmasq] ')
            sys.stdout.flush()
            self.assertRegex(resolv_conf, 'search.*fakesuffix')
            # not easy to peek dnsmasq's brain, so check its logging
            out = subprocess.check_output(['journalctl', '--quiet', '-tdnsmasq', '-ocat', '--since=-30s'],
                                          universal_newlines=True)
            self.assertIn('nameserver 172.1.2.3', out)
        elif resolved_in_use():
            sys.stdout.write('[resolved] ')
            sys.stdout.flush()
            out = subprocess.check_output(['systemd-resolve', '--status'], universal_newlines=True)
            self.assertIn('DNS Servers: 172.1.2.3', out)
            self.assertIn('fakesuffix', out)
        else:
            sys.stdout.write('[/etc/resolv.conf] ')
            sys.stdout.flush()
            self.assertRegex(resolv_conf, 'search.*fakesuffix')
            # /etc/resolve.conf often already has three nameserver entries
            if 'nameserver 172.1.2.3' not in resolv_conf:
                self.assertGreaterEqual(resolv_conf.count('nameserver'), 3)

        # change the addresses, make sure that "apply" does not leave leftovers
        with open(self.config, 'w') as f:
            f.write('''network:
  renderer: %(r)s
  ethernets:
    %(ec)s:
      addresses: ["172.16.5.3/20", "9876:BBBB::11/70"]
      gateway6: "9876:BBBB::1"
    %(e2c)s:
      addresses: ["172.16.7.2/30", "4321:AAAA::99/80"]
      dhcp4: yes
''' % {'r': self.backend, 'ec': self.dev_e_client, 'e2c': self.dev_e2_client})
        self.start_dnsmasq(None, self.dev_e2_ap)
        self.generate_and_settle()
        self.assert_iface_up(self.dev_e_client,
                             ['inet 172.16.5.3/20'],
                             ['inet 192.168.5',   # old DHCP
                              'inet 172.16.42',   # old static IPv4
                              'inet6 1234'])      # old static IPv6
        self.assert_iface_up(self.dev_e2_client,
                             ['inet 172.16.7.2/30',
                              'inet6 4321:aaaa::99/80',
                              'inet 192.168.6.[0-9]+/24'],  # from DHCP
                             ['inet 172.16.1'])   # old static IPv4

        self.assertNotIn(b'default',
                         subprocess.check_output(['ip', 'route', 'show', 'dev', self.dev_e_client]))
        self.assertIn(b'via 9876:bbbb::1',
                      subprocess.check_output(['ip', '-6', 'route', 'show', 'default']))
        self.assertIn(b'default via 192.168.6.1',  # from DHCP
                      subprocess.check_output(['ip', 'route', 'show', 'dev', self.dev_e2_client]))
        self.assertNotIn(b'default',
                         subprocess.check_output(['ip', '-6', 'route', 'show', 'dev', self.dev_e2_client]))

    def test_dhcp6(self):
        self.setup_eth('slaac')
        with open(self.config, 'w') as f:
            f.write('''network:
  version: 2
  renderer: %(r)s
  ethernets:
    %(ec)s:
      dhcp6: yes
      accept-ra: yes
    %(e2c)s: {}''' % {'r': self.backend, 'ec': self.dev_e_client, 'e2c': self.dev_e2_client})
        self.generate_and_settle()
        self.assert_iface_up(self.dev_e_client, ['inet6 2600:'], ['inet 192.168'])

    def test_vlan(self):
        # we create two VLANs on e2c, and run dnsmasq on ID 2002 to test DHCP via VLAN
        self.setup_eth(None, start_dnsmasq=False)
        self.start_dnsmasq(None, self.dev_e2_ap)
        subprocess.check_call(['ip', 'link', 'add', 'link', self.dev_e2_ap,
                               'name', 'nptestsrv', 'type', 'vlan', 'id', '2002'])
        subprocess.check_call(['ip', 'a', 'add', '192.168.5.1/24', 'dev', 'nptestsrv'])
        subprocess.check_call(['ip', 'link', 'set', 'nptestsrv', 'up'])
        self.start_dnsmasq(None, 'nptestsrv')
        with open(self.config, 'w') as f:
            f.write('''network:
  version: 2
  renderer: %(r)s
  ethernets:
    %(ec)s: {}
    myether:
      match: {name: %(e2c)s}
      dhcp4: yes
  vlans:
    nptestone:
      id: 1001
      link: myether
      addresses: [10.9.8.7/24]
    nptesttwo:
      id: 2002
      link: myether
      dhcp4: true
      ''' % {'r': self.backend, 'ec': self.dev_e_client, 'e2c': self.dev_e2_client})
        self.generate_and_settle()

        self.assert_iface_up('nptestone', ['nptestone@' + self.dev_e2_client, 'inet 10.9.8.7/24'])
        self.assert_iface_up('nptesttwo', ['nptesttwo@' + self.dev_e2_client, 'inet 192.168.5'])
        self.assertNotIn(b'default',
                         subprocess.check_output(['ip', 'route', 'show', 'dev', 'nptestone']))
        self.assertIn(b'default via 192.168.5.1',  # from DHCP
                      subprocess.check_output(['ip', 'route', 'show', 'dev', 'nptesttwo']))

    def test_vlan_mac_address(self):
        self.setup_eth(None)
        self.addCleanup(subprocess.call, ['ip', 'link', 'delete', 'myvlan'], stderr=subprocess.DEVNULL)
        with open(self.config, 'w') as f:
            f.write('''network:
  renderer: %(r)s
  ethernets:
    ethbn:
      match: {name: %(ec)s}
    %(e2c)s: {}
  vlans:
    myvlan:
      id: 101
      link: ethbn
      macaddress: aa:bb:cc:dd:ee:22
        ''' % {'r': self.backend, 'ec': self.dev_e_client, 'e2c': self.dev_e2_client})
        self.generate_and_settle()
        self.assert_iface_up('myvlan', ['myvlan@' + self.dev_e_client])
        with open('/sys/class/net/myvlan/address') as f:
            self.assertEqual(f.read().strip(), 'aa:bb:cc:dd:ee:22')

    def test_wifi_ipv4_open(self):
        self.setup_ap('hw_mode=b\nchannel=1\nssid=fake net', None)

        with open(self.config, 'w') as f:
            f.write('''network:
  renderer: %(r)s
  wifis:
    %(wc)s:
      dhcp4: yes
      access-points:
        "fake net": {}
        decoy: {}''' % {'r': self.backend, 'wc': self.dev_w_client})
        self.generate_and_settle()
        # nm-online doesn't wait for wifis, argh
        if self.backend == 'NetworkManager':
            self.nm_wait_connected(self.dev_w_client, 60)

        self.assert_iface_up(self.dev_w_client,
                             ['inet 192.168.5.[0-9]+/24'],
                             ['master'])
        self.assertIn(b'default via 192.168.5.1',  # from DHCP
                      subprocess.check_output(['ip', 'route', 'show', 'dev', self.dev_w_client]))
        if self.backend == 'NetworkManager':
            out = subprocess.check_output(['nmcli', 'dev', 'show', self.dev_w_client],
                                          universal_newlines=True)
            self.assertRegex(out, 'GENERAL.CONNECTION.*netplan-%s-fake net' % self.dev_w_client)
            self.assertRegex(out, 'IP4.DNS.*192.168.5.1')
        else:
            out = subprocess.check_output(['networkctl', 'status', self.dev_w_client],
                                          universal_newlines=True)
            self.assertRegex(out, 'DNS.*192.168.5.1')

    def test_wifi_ipv4_wpa2(self):
        self.setup_ap('''hw_mode=g
channel=1
ssid=fake net
wpa=1
wpa_key_mgmt=WPA-PSK
wpa_pairwise=TKIP
wpa_passphrase=12345678
''', None)

        with open(self.config, 'w') as f:
            f.write('''network:
  renderer: %(r)s
  wifis:
    %(wc)s:
      dhcp4: yes
      access-points:
        "fake net":
          password: 12345678
        decoy: {}''' % {'r': self.backend, 'wc': self.dev_w_client})
        self.generate_and_settle()
        # nm-online doesn't wait for wifis, argh
        if self.backend == 'NetworkManager':
            self.nm_wait_connected(self.dev_w_client, 60)

        self.assert_iface_up(self.dev_w_client,
                             ['inet 192.168.5.[0-9]+/24'],
                             ['master'])
        self.assertIn(b'default via 192.168.5.1',  # from DHCP
                      subprocess.check_output(['ip', 'route', 'show', 'dev', self.dev_w_client]))
        if self.backend == 'NetworkManager':
            out = subprocess.check_output(['nmcli', 'dev', 'show', self.dev_w_client],
                                          universal_newlines=True)
            self.assertRegex(out, 'GENERAL.CONNECTION.*netplan-%s-fake net' % self.dev_w_client)
            self.assertRegex(out, 'IP4.DNS.*192.168.5.1')
        else:
            out = subprocess.check_output(['networkctl', 'status', self.dev_w_client],
                                          universal_newlines=True)
            self.assertRegex(out, 'DNS.*192.168.5.1')

    def test_mix_bridge_on_bond(self):
        self.setup_eth(None)
        self.start_dnsmasq(None, self.dev_e2_ap)
        self.addCleanup(subprocess.call, ['ip', 'link', 'delete', 'bond0'], stderr=subprocess.DEVNULL)
        self.addCleanup(subprocess.call, ['ip', 'link', 'delete', 'br0'], stderr=subprocess.DEVNULL)
        self.addCleanup(subprocess.call, ['ip', 'link', 'delete', 'br1'], stderr=subprocess.DEVNULL)
        with open(self.config, 'w') as f:
            f.write('''network:
  renderer: %(r)s
  bridges:
    br0:
      interfaces: [bond0]
      addresses: ['192.168.0.2/24']
  bonds:
    bond0:
      interfaces: [ethb2]
      parameters:
        mode: balance-rr
        mii-monitor-interval: 5
  ethernets:
    ethbn:
      match: {name: %(ec)s}
    ethb2:
      match: {name: %(e2c)s}
''' % {'r': self.backend, 'ec': self.dev_e_client, 'e2c': self.dev_e2_client})
        self.generate_and_settle()
        self.assert_iface_up(self.dev_e2_client,
                             ['master bond0'],
                             ['inet '])
        self.assert_iface_up('bond0',
                             ['master br0'])
        ipaddr = subprocess.check_output(['ip', 'a', 'show', 'dev', 'br0'],
                                         universal_newlines=True)
        self.assertIn('inet 192.168', ipaddr)
        with open('/sys/class/net/bond0/bonding/slaves') as f:
            result = f.read().strip()
            self.assertIn(self.dev_e2_client, result)

    def test_mix_vlan_on_bridge_on_bond(self):
        self.setup_eth(None)
        self.addCleanup(subprocess.call, ['ip', 'link', 'delete', 'bond0'], stderr=subprocess.DEVNULL)
        self.addCleanup(subprocess.call, ['ip', 'link', 'delete', 'br0'], stderr=subprocess.DEVNULL)
        self.addCleanup(subprocess.call, ['ip', 'link', 'delete', 'br1'], stderr=subprocess.DEVNULL)
        with open(self.config, 'w') as f:
            f.write('''network:
  renderer: %(r)s
  version: 2
  vlans:
    vlan1:
      link: 'br0'
      id: 1
      addresses: [ '10.10.10.1/24' ]
  bridges:
    br0:
      interfaces: ['bond0', 'vlan2']
      parameters:
        stp: false
        path-cost:
          bond0: 1000
          vlan2: 2000
  bonds:
    bond0:
      interfaces: ['br1']
      parameters:
        mode: balance-rr
  bridges:
    br1:
      interfaces: ['ethb2']
  vlans:
    vlan2:
      link: ethbn
      id: 2
  ethernets:
    ethbn:
      match: {name: %(ec)s}
    ethb2:
      match: {name: %(e2c)s}
''' % {'r': self.backend, 'ec': self.dev_e_client, 'e2c': self.dev_e2_client})
        self.generate_and_settle()
        self.assert_iface_up('vlan1', ['vlan1@br0'])
        self.assert_iface_up('vlan2',
                             ['vlan2@' + self.dev_e_client, 'master br0'])
        self.assert_iface_up(self.dev_e2_client,
                             ['master br1'],
                             ['inet '])
        self.assert_iface_up('bond0',
                             ['master br0'])


class TestNetworkd(NetworkTestBase, _CommonTests):
    backend = 'networkd'

    def test_link_route_v4(self):
        self.setup_eth(None)
        with open(self.config, 'w') as f:
            f.write('''network:
  renderer: %(r)s
  ethernets:
    %(ec)s:
      addresses:
          - 192.168.5.99/24
      gateway4: 192.168.5.1
      routes:
          - to: 10.10.10.0/24
            scope: link
            metric: 99''' % {'r': self.backend, 'ec': self.dev_e_client})
        self.generate_and_settle()
        self.assert_iface_up(self.dev_e_client,
                             ['inet 192.168.5.[0-9]+/24'])  # from DHCP
        self.assertIn(b'default via 192.168.5.1',  # from DHCP
                      subprocess.check_output(['ip', 'route', 'show', 'dev', self.dev_e_client]))
        self.assertIn(b'10.10.10.0/24 proto static scope link',
                      subprocess.check_output(['ip', 'route', 'show', 'dev', self.dev_e_client]))
        self.assertIn(b'metric 99',  # check metric from static route
                      subprocess.check_output(['ip', 'route', 'show', '10.10.10.0/24']))

    def test_eth_dhcp6_off(self):
        self.setup_eth('slaac')
        with open(self.config, 'w') as f:
            f.write('''network:
  version: 2
  renderer: %(r)s
  ethernets:
    %(ec)s:
      dhcp6: no
      accept-ra: yes
      addresses: [ '192.168.1.100/24' ]
    %(e2c)s: {}''' % {'r': self.backend, 'ec': self.dev_e_client, 'e2c': self.dev_e2_client})
        self.generate_and_settle()
        self.assert_iface_up(self.dev_e_client, ['inet6 2600:'], [])

    def test_eth_dhcp6_off_no_accept_ra(self):
        self.setup_eth('slaac')
        with open(self.config, 'w') as f:
            f.write('''network:
  version: 2
  renderer: %(r)s
  ethernets:
    %(ec)s:
      dhcp6: no
      accept-ra: no
      addresses: [ '192.168.1.100/24' ]
    %(e2c)s: {}''' % {'r': self.backend, 'ec': self.dev_e_client, 'e2c': self.dev_e2_client})
        self.generate_and_settle()
        self.assert_iface_up(self.dev_e_client, [], ['inet6 2600:'])

    def test_bond_mac(self):
        self.setup_eth(None)
        self.addCleanup(subprocess.call, ['ip', 'link', 'delete', 'mybond'], stderr=subprocess.DEVNULL)
        with open(self.config, 'w') as f:
            f.write('''network:
  renderer: %(r)s
  ethernets:
    ethbn:
      match:
        name: %(ec)s
        macaddress: %(ec_mac)s
  bonds:
    mybond:
      interfaces: [ethbn]
      macaddress: 00:01:02:03:04:05
      dhcp4: yes''' % {'r': self.backend,
                       'ec': self.dev_e_client,
                       'e2c': self.dev_e2_client,
                       'ec_mac': self.dev_e_client_mac})
        self.generate_and_settle()
        self.assert_iface_up(self.dev_e_client,
                             ['master mybond'])
        self.assert_iface_up('mybond',
                             ['inet 192.168.5.[0-9]+/24', '00:01:02:03:04:05'])

    def test_bridge_mac(self):
        self.setup_eth(None)
        self.addCleanup(subprocess.call, ['ip', 'link', 'delete', 'br0'], stderr=subprocess.DEVNULL)
        self.start_dnsmasq(None, self.dev_e2_ap)
        with open(self.config, 'w') as f:
            f.write('''network:
  renderer: %(r)s
  ethernets:
    ethbr:
      match:
        name: %(ec)s
        macaddress: %(ec_mac)s
  bridges:
    br0:
      interfaces: [ethbr]
      macaddress: 00:01:02:03:04:05
      dhcp4: yes''' % {'r': self.backend,
                       'ec': self.dev_e_client,
                       'e2c': self.dev_e2_client,
                       'ec_mac': self.dev_e_client_mac})
        self.generate_and_settle()
        self.assert_iface_up(self.dev_e_client,
                             ['master br0'], ['inet'])
        self.assert_iface_up('br0',
                             ['inet 192.168.5.[0-9]+/24', '00:01:02:03:04:05'])

    def test_bond_down_delay(self):
        self.setup_eth(None)
        self.addCleanup(subprocess.call, ['ip', 'link', 'delete', 'mybond'], stderr=subprocess.DEVNULL)
        with open(self.config, 'w') as f:
            f.write('''network:
  renderer: %(r)s
  ethernets:
    ethbn:
      match: {name: %(ec)s}
    %(e2c)s: {}
  bonds:
    mybond:
      interfaces: [ethbn]
      parameters:
        mode: active-backup
        mii-monitor-interval: 5
        down-delay: 10s
      dhcp4: yes''' % {'r': self.backend, 'ec': self.dev_e_client, 'e2c': self.dev_e2_client})
        self.generate_and_settle()
        self.assert_iface_up(self.dev_e_client,
                             ['master mybond'],
                             ['inet '])
        self.assert_iface_up('mybond',
                             ['inet 192.168.5.[0-9]+/24'])
        with open('/sys/class/net/mybond/bonding/slaves') as f:
            self.assertEqual(f.read().strip(), self.dev_e_client)
        with open('/sys/class/net/mybond/bonding/downdelay') as f:
            self.assertEqual(f.read().strip(), '10000')

    def test_bond_up_delay(self):
        self.setup_eth(None)
        self.addCleanup(subprocess.call, ['ip', 'link', 'delete', 'mybond'], stderr=subprocess.DEVNULL)
        with open(self.config, 'w') as f:
            f.write('''network:
  renderer: %(r)s
  ethernets:
    ethbn:
      match: {name: %(ec)s}
    %(e2c)s: {}
  bonds:
    mybond:
      interfaces: [ethbn]
      parameters:
        mode: active-backup
        mii-monitor-interval: 5
        up-delay: 10000
      dhcp4: yes''' % {'r': self.backend, 'ec': self.dev_e_client, 'e2c': self.dev_e2_client})
        self.generate_and_settle()
        self.assert_iface_up(self.dev_e_client,
                             ['master mybond'],
                             ['inet '])
        self.assert_iface_up('mybond',
                             ['inet 192.168.5.[0-9]+/24'])
        with open('/sys/class/net/mybond/bonding/slaves') as f:
            self.assertEqual(f.read().strip(), self.dev_e_client)
        with open('/sys/class/net/mybond/bonding/updelay') as f:
            self.assertEqual(f.read().strip(), '10000')

    def test_bond_arp_interval(self):
        self.setup_eth(None)
        self.start_dnsmasq(None, self.dev_e2_ap)
        self.addCleanup(subprocess.call, ['ip', 'link', 'delete', 'mybond'], stderr=subprocess.DEVNULL)
        with open(self.config, 'w') as f:
            f.write('''network:
  renderer: %(r)s
  ethernets:
    ethbn:
      match: {name: %(ec)s}
    %(e2c)s: {}
  bonds:
    mybond:
      interfaces: [ethbn]
      parameters:
        mode: balance-xor
        arp-ip-targets: [ 192.168.5.1 ]
        arp-interval: 50s
      dhcp4: yes''' % {'r': self.backend, 'ec': self.dev_e_client, 'e2c': self.dev_e2_client})
        self.generate_and_settle()
        self.assert_iface_up(self.dev_e_client,
                             ['master mybond'],
                             ['inet '])
        self.assert_iface_up('mybond',
                             ['inet 192.168.5.[0-9]+/24'])
        with open('/sys/class/net/mybond/bonding/slaves') as f:
            self.assertEqual(f.read().strip(), self.dev_e_client)
        with open('/sys/class/net/mybond/bonding/arp_interval') as f:
            self.assertEqual(f.read().strip(), '50000')

    def test_bond_arp_targets(self):
        self.setup_eth(None)
        self.start_dnsmasq(None, self.dev_e2_ap)
        self.addCleanup(subprocess.call, ['ip', 'link', 'delete', 'mybond'], stderr=subprocess.DEVNULL)
        with open(self.config, 'w') as f:
            f.write('''network:
  renderer: %(r)s
  ethernets:
    ethbn:
      match: {name: %(ec)s}
    %(e2c)s: {}
  bonds:
    mybond:
      interfaces: [ethbn]
      parameters:
        mode: balance-xor
        arp-interval: 50000
        arp-ip-targets: [ 192.168.5.1 ]
      dhcp4: yes''' % {'r': self.backend, 'ec': self.dev_e_client, 'e2c': self.dev_e2_client})
        self.generate_and_settle()
        self.assert_iface_up(self.dev_e_client,
                             ['master mybond'],
                             ['inet '])
        self.assert_iface_up('mybond',
                             ['inet 192.168.5.[0-9]+/24'])
        with open('/sys/class/net/mybond/bonding/slaves') as f:
            self.assertEqual(f.read().strip(), self.dev_e_client)
        with open('/sys/class/net/mybond/bonding/arp_ip_target') as f:
            self.assertEqual(f.read().strip(), '192.168.5.1')

    def test_bond_arp_all_targets(self):
        self.setup_eth(None)
        self.start_dnsmasq(None, self.dev_e2_ap)
        self.addCleanup(subprocess.call, ['ip', 'link', 'delete', 'mybond'], stderr=subprocess.DEVNULL)
        with open(self.config, 'w') as f:
            f.write('''network:
  renderer: %(r)s
  ethernets:
    ethbn:
      match: {name: %(ec)s}
    %(e2c)s: {}
  bonds:
    mybond:
      interfaces: [ethbn]
      parameters:
        mode: balance-xor
        arp-ip-targets: [192.168.5.1]
        arp-interval: 50000
        arp-all-targets: all
        arp-validate: all
      dhcp4: yes''' % {'r': self.backend, 'ec': self.dev_e_client, 'e2c': self.dev_e2_client})
        self.generate_and_settle()
        self.assert_iface_up(self.dev_e_client,
                             ['master mybond'],
                             ['inet '])
        self.assert_iface_up('mybond',
                             ['inet 192.168.5.[0-9]+/24'])
        with open('/sys/class/net/mybond/bonding/slaves') as f:
            self.assertEqual(f.read().strip(), self.dev_e_client)
        with open('/sys/class/net/mybond/bonding/arp_all_targets') as f:
            self.assertEqual(f.read().strip(), 'all 1')

    def test_bond_arp_validate(self):
        self.setup_eth(None)
        self.start_dnsmasq(None, self.dev_e2_ap)
        self.addCleanup(subprocess.call, ['ip', 'link', 'delete', 'mybond'], stderr=subprocess.DEVNULL)
        with open(self.config, 'w') as f:
            f.write('''network:
  renderer: %(r)s
  ethernets:
    ethbn:
      match: {name: %(ec)s}
    %(e2c)s: {}
  bonds:
    mybond:
      interfaces: [ethbn]
      parameters:
        mode: balance-xor
        arp-ip-targets: [192.168.5.1]
        arp-interval: 50000
        arp-validate: all
      dhcp4: yes''' % {'r': self.backend, 'ec': self.dev_e_client, 'e2c': self.dev_e2_client})
        self.generate_and_settle()
        self.assert_iface_up(self.dev_e_client,
                             ['master mybond'],
                             ['inet '])
        self.assert_iface_up('mybond',
                             ['inet 192.168.5.[0-9]+/24'])
        with open('/sys/class/net/mybond/bonding/slaves') as f:
            self.assertEqual(f.read().strip(), self.dev_e_client)
        with open('/sys/class/net/mybond/bonding/arp_validate') as f:
            self.assertEqual(f.read().strip(), 'all 3')

    def test_bridge_anonymous(self):
        self.setup_eth(None)
        self.addCleanup(subprocess.call, ['ip', 'link', 'delete', 'mybr'], stderr=subprocess.DEVNULL)
        self.start_dnsmasq(None, self.dev_e2_ap)
        with open(self.config, 'w') as f:
            f.write('''network:
  renderer: %(r)s
  ethernets:
    ethbr:
      match: {name: %(e2c)s}
  bridges:
    mybr:
      interfaces: [ethbr]''' % {'r': self.backend, 'ec': self.dev_e_client, 'e2c': self.dev_e2_client})
        self.generate_and_settle()
        self.assert_iface_up(self.dev_e_client,
                             ['inet 192.168.5.[0-9]+/24'],
                             ['master'])
        self.assert_iface_up(self.dev_e2_client,
                             ['master mybr'],
                             ['inet '])
        self.assert_iface_up('mybr',
                             [],
                             ['inet 192.168.6.[0-9]+/24'])
        lines = subprocess.check_output(['bridge', 'link', 'show', 'mybr'],
                                        universal_newlines=True).splitlines()
        self.assertEqual(len(lines), 1, lines)
        self.assertIn(self.dev_e2_client, lines[0])

<<<<<<< HEAD
=======
    def test_bridge_isolated(self):
        self.setup_eth(None)
        self.addCleanup(subprocess.call, ['ip', 'link', 'delete', 'mybr'], stderr=subprocess.DEVNULL)
        self.start_dnsmasq(None, self.dev_e2_ap)
        with open(self.config, 'w') as f:
            f.write('''network:
  renderer: %(r)s
  ethernets:
    ethbr:
      match: {name: %(e2c)s}
  bridges:
    mybr:
      interfaces: []
      addresses: [10.10.10.10/24]''' % {'r': self.backend, 'ec': self.dev_e_client, 'e2c': self.dev_e2_client})
        subprocess.check_call(['netplan', 'apply'])
        time.sleep(1)
        out = subprocess.check_output(['ip', 'a', 'show', 'dev', 'mybr'],
                                      universal_newlines=True)
        self.assertIn('inet 10.10.10.10/24', out)

>>>>>>> 0bf20a4c
    def test_bridge_port_priority(self):
        self.setup_eth(None)
        self.addCleanup(subprocess.call, ['ip', 'link', 'delete', 'mybr'], stderr=subprocess.DEVNULL)
        self.start_dnsmasq(None, self.dev_e2_ap)
        with open(self.config, 'w') as f:
            f.write('''network:
  renderer: %(r)s
  ethernets:
    ethbr:
      match: {name: %(e2c)s}
  bridges:
    mybr:
      interfaces: [ethbr]
      parameters:
        port-priority:
          ethbr: 42
        stp: false
      dhcp4: yes''' % {'r': self.backend, 'ec': self.dev_e_client, 'e2c': self.dev_e2_client})
        self.generate_and_settle()
        self.assert_iface_up(self.dev_e_client,
                             ['inet 192.168.5.[0-9]+/24'],
                             ['master'])
        self.assert_iface_up(self.dev_e2_client,
                             ['master mybr'],
                             ['inet '])
        self.assert_iface_up('mybr',
                             ['inet 192.168.6.[0-9]+/24'])
        lines = subprocess.check_output(['bridge', 'link', 'show', 'mybr'],
                                        universal_newlines=True).splitlines()
        self.assertEqual(len(lines), 1, lines)
        self.assertIn(self.dev_e2_client, lines[0])
        with open('/sys/class/net/mybr/brif/%s/priority' % self.dev_e2_client) as f:
            self.assertEqual(f.read().strip(), '42')

    @unittest.skip("networkd does not handle non-unicast routes correctly yet (Invalid argument)")
    def test_route_type_blackhole(self):
        self.setup_eth(None)
        self.start_dnsmasq(None, self.dev_e2_ap)
        with open(self.config, 'w') as f:
            f.write('''network:
  renderer: %(r)s
  ethernets:
    ethbn:
      match: {name: %(ec)s}
      addresses: [ "10.20.10.1/24" ]
      routes:
        - to: 10.10.10.0/24
          via: 10.20.10.100
          type: blackhole''' % {'r': self.backend, 'ec': self.dev_e_client})
        self.generate_and_settle()
        self.assert_iface_up(self.dev_e_client,
                             ['inet '])
        self.assertIn(b'blackhole 10.10.10.0/24',
                      subprocess.check_output(['ip', 'route', 'show', 'dev', self.dev_e_client]))

    def test_route_on_link(self):
        self.setup_eth(None)
        self.start_dnsmasq(None, self.dev_e2_ap)
        with open(self.config, 'w') as f:
            f.write('''network:
  renderer: %(r)s
  ethernets:
    ethbn:
      match: {name: %(ec)s}
      dhcp4: no
      addresses: [ "10.20.10.1/24" ]
      routes:
        - to: 20.0.0.0/24
          via: 10.10.10.10
          on-link: true''' % {'r': self.backend, 'ec': self.dev_e_client})
        self.generate_and_settle()
        self.assert_iface_up(self.dev_e_client,
                             ['inet '])
        self.assertIn(b'20.0.0.0/24 via 10.10.10.10 proto static onlink',
                      subprocess.check_output(['ip', 'route', 'show', 'dev', self.dev_e_client]))

    def test_route_with_policy(self):
        self.setup_eth(None)
        self.start_dnsmasq(None, self.dev_e2_ap)
        with open(self.config, 'w') as f:
            f.write('''network:
  renderer: %(r)s
  ethernets:
    ethbn:
      match: {name: %(ec)s}
      addresses: [ "10.20.10.1/24" ]
      routes:
        - to: 40.0.0.0/24
          via: 10.20.10.55
          metric: 50
        - to: 40.0.0.0/24
          via: 10.20.10.88
          table: 99
          metric: 50
      routing-policy:
        - from: 10.20.10.0/24
          to: 40.0.0.0/24
          table: 99''' % {'r': self.backend, 'ec': self.dev_e_client})
        self.generate_and_settle()
        self.assert_iface_up(self.dev_e_client,
                             ['inet '])
        self.assertIn(b'to 40.0.0.0/24 lookup 99',
                      subprocess.check_output(['ip', 'rule', 'show']))
        self.assertIn(b'40.0.0.0/24 via 10.20.10.88',
                      subprocess.check_output(['ip', 'route', 'show', 'table', '99']))


class TestNetworkManager(NetworkTestBase, _CommonTests):
    backend = 'NetworkManager'

    @unittest.skip("NetworkManager does not disable accept_ra: bug LP: #1704210")
    def test_eth_dhcp6_off(self):
        self.setup_eth('slaac')
        with open(self.config, 'w') as f:
            f.write('''network:
  version: 2
  renderer: %(r)s
  ethernets:
    %(ec)s:
      dhcp6: no
      addresses: [ '192.168.1.100/24' ]
    %(e2c)s: {}''' % {'r': self.backend, 'ec': self.dev_e_client, 'e2c': self.dev_e2_client})
        self.generate_and_settle()
        self.assert_iface_up(self.dev_e_client, [], ['inet6 2600:'])

    @unittest.skip("NetworkManager does not support setting MAC for a bond")
    def test_bond_mac(self):
        pass

    @unittest.skip("NetworkManager does not support setting MAC for a bridge")
    def test_bridge_mac(self):
        pass

    def test_wifi_ap_open(self):
        # we use dev_w_client and dev_w_ap in switched roles here, to keep the
        # existing device blacklisting in NM; i. e. dev_w_client is the
        # NM-managed AP, and dev_w_ap the manually managed client
        with open(self.config, 'w') as f:
            f.write('''network:
  wifis:
    renderer: NetworkManager
    %(wc)s:
      dhcp4: yes
      access-points:
        "fake net":
          mode: ap''' % {'wc': self.dev_w_client})
        self.generate_and_settle()

        # nm-online doesn't wait for wifis, argh
        self.nm_wait_connected(self.dev_w_client, 60)

        out = subprocess.check_output(['iw', 'dev', self.dev_w_client, 'info'],
                                      universal_newlines=True)
        self.assertIn('type AP', out)
        self.assertIn('ssid fake net', out)

        # connect the other end
        subprocess.check_call(['ip', 'link', 'set', self.dev_w_ap, 'up'])
        subprocess.check_call(['iw', 'dev', self.dev_w_ap, 'connect', 'fake net'])
        out = subprocess.check_output(['dhclient', '-1', '-v', self.dev_w_ap],
                                      stderr=subprocess.STDOUT, universal_newlines=True)
        self.assertIn('DHCPACK', out)
        out = subprocess.check_output(['iw', 'dev', self.dev_w_ap, 'info'],
                                      universal_newlines=True)
        self.assertIn('type managed', out)
        self.assertIn('ssid fake net', out)
        out = subprocess.check_output(['ip', 'a', 'show', self.dev_w_ap],
                                      universal_newlines=True)
        self.assertIn('state UP', out)
        self.assertIn('inet 10.', out)

    def test_bond_down_delay(self):
        self.setup_eth(None)
        self.addCleanup(subprocess.call, ['ip', 'link', 'delete', 'mybond'], stderr=subprocess.DEVNULL)
        with open(self.config, 'w') as f:
            f.write('''network:
  renderer: %(r)s
  ethernets:
    ethbn:
      match: {name: %(ec)s}
    %(e2c)s: {}
  bonds:
    mybond:
      interfaces: [ethbn]
      parameters:
        mode: active-backup
        mii-monitor-interval: 5
        down-delay: 10000
      dhcp4: yes''' % {'r': self.backend, 'ec': self.dev_e_client, 'e2c': self.dev_e2_client})
        self.generate_and_settle()
        self.assert_iface_up(self.dev_e_client,
                             ['master mybond'],
                             ['inet '])
        self.assert_iface_up('mybond',
                             ['inet 192.168.5.[0-9]+/24'])
        with open('/sys/class/net/mybond/bonding/slaves') as f:
            self.assertEqual(f.read().strip(), self.dev_e_client)
        with open('/sys/class/net/mybond/bonding/downdelay') as f:
            self.assertEqual(f.read().strip(), '10000')

    def test_bond_up_delay(self):
        self.setup_eth(None)
        self.addCleanup(subprocess.call, ['ip', 'link', 'delete', 'mybond'], stderr=subprocess.DEVNULL)
        with open(self.config, 'w') as f:
            f.write('''network:
  renderer: %(r)s
  ethernets:
    ethbn:
      match: {name: %(ec)s}
    %(e2c)s: {}
  bonds:
    mybond:
      interfaces: [ethbn]
      parameters:
        mode: active-backup
        mii-monitor-interval: 5
        up-delay: 10000
      dhcp4: yes''' % {'r': self.backend, 'ec': self.dev_e_client, 'e2c': self.dev_e2_client})
        self.generate_and_settle()
        self.assert_iface_up(self.dev_e_client,
                             ['master mybond'],
                             ['inet '])
        self.assert_iface_up('mybond',
                             ['inet 192.168.5.[0-9]+/24'])
        with open('/sys/class/net/mybond/bonding/slaves') as f:
            self.assertEqual(f.read().strip(), self.dev_e_client)
        with open('/sys/class/net/mybond/bonding/updelay') as f:
            self.assertEqual(f.read().strip(), '10000')

    def test_bond_arp_interval(self):
        self.setup_eth(None)
        self.start_dnsmasq(None, self.dev_e2_ap)
        self.addCleanup(subprocess.call, ['ip', 'link', 'delete', 'mybond'], stderr=subprocess.DEVNULL)
        with open(self.config, 'w') as f:
            f.write('''network:
  renderer: %(r)s
  ethernets:
    ethbn:
      match: {name: %(ec)s}
    %(e2c)s: {}
  bonds:
    mybond:
      interfaces: [ethbn]
      parameters:
        mode: balance-xor
        arp-ip-targets: [ 192.168.5.1 ]
        arp-interval: 50000
      dhcp4: yes''' % {'r': self.backend, 'ec': self.dev_e_client, 'e2c': self.dev_e2_client})
        self.generate_and_settle()
        self.assert_iface_up(self.dev_e_client,
                             ['master mybond'],
                             ['inet '])
        self.assert_iface_up('mybond',
                             ['inet 192.168.5.[0-9]+/24'])
        with open('/sys/class/net/mybond/bonding/slaves') as f:
            self.assertEqual(f.read().strip(), self.dev_e_client)
        with open('/sys/class/net/mybond/bonding/arp_interval') as f:
            self.assertEqual(f.read().strip(), '50000')

    def test_bond_arp_targets(self):
        self.setup_eth(None)
        self.start_dnsmasq(None, self.dev_e2_ap)
        self.addCleanup(subprocess.call, ['ip', 'link', 'delete', 'mybond'], stderr=subprocess.DEVNULL)
        with open(self.config, 'w') as f:
            f.write('''network:
  renderer: %(r)s
  ethernets:
    ethbn:
      match: {name: %(ec)s}
    %(e2c)s: {}
  bonds:
    mybond:
      interfaces: [ethbn]
      parameters:
        mode: balance-xor
        arp-interval: 50000
        arp-ip-targets: [ 192.168.5.1 ]
      dhcp4: yes''' % {'r': self.backend, 'ec': self.dev_e_client, 'e2c': self.dev_e2_client})
        self.generate_and_settle()
        self.assert_iface_up(self.dev_e_client,
                             ['master mybond'],
                             ['inet '])
        self.assert_iface_up('mybond',
                             ['inet 192.168.5.[0-9]+/24'])
        with open('/sys/class/net/mybond/bonding/slaves') as f:
            self.assertEqual(f.read().strip(), self.dev_e_client)
        with open('/sys/class/net/mybond/bonding/arp_ip_target') as f:
            self.assertEqual(f.read().strip(), '192.168.5.1')

    def test_bond_arp_all_targets(self):
        self.setup_eth(None)
        self.start_dnsmasq(None, self.dev_e2_ap)
        self.addCleanup(subprocess.call, ['ip', 'link', 'delete', 'mybond'], stderr=subprocess.DEVNULL)
        with open(self.config, 'w') as f:
            f.write('''network:
  renderer: %(r)s
  ethernets:
    ethbn:
      match: {name: %(ec)s}
    %(e2c)s: {}
  bonds:
    mybond:
      interfaces: [ethbn]
      parameters:
        mode: balance-xor
        arp-ip-targets: [192.168.5.1]
        arp-interval: 50000
        arp-all-targets: all
        arp-validate: all
      dhcp4: yes''' % {'r': self.backend, 'ec': self.dev_e_client, 'e2c': self.dev_e2_client})
        self.generate_and_settle()
        self.assert_iface_up(self.dev_e_client,
                             ['master mybond'],
                             ['inet '])
        self.assert_iface_up('mybond',
                             ['inet 192.168.5.[0-9]+/24'])
        with open('/sys/class/net/mybond/bonding/slaves') as f:
            self.assertEqual(f.read().strip(), self.dev_e_client)
        with open('/sys/class/net/mybond/bonding/arp_all_targets') as f:
            self.assertEqual(f.read().strip(), 'all 1')

    def test_bond_mode_balance_tlb_learn_interval(self):
        self.setup_eth(None)
        self.addCleanup(subprocess.call, ['ip', 'link', 'delete', 'mybond'], stderr=subprocess.DEVNULL)
        with open(self.config, 'w') as f:
            f.write('''network:
  renderer: %(r)s
  ethernets:
    ethbn:
      match: {name: %(ec)s}
    %(e2c)s: {}
  bonds:
    mybond:
      parameters:
        mode: balance-tlb
        mii-monitor-interval: 5
        learn-packet-interval: 15
      interfaces: [ethbn]
      dhcp4: yes''' % {'r': self.backend, 'ec': self.dev_e_client, 'e2c': self.dev_e2_client})
        self.generate_and_settle()
        self.assert_iface_up(self.dev_e_client,
                             ['master mybond'],
                             ['inet '])
        self.assert_iface_up('mybond',
                             ['inet 192.168.5.[0-9]+/24'])
        with open('/sys/class/net/mybond/bonding/slaves') as f:
            self.assertEqual(f.read().strip(), self.dev_e_client)
        with open('/sys/class/net/mybond/bonding/mode') as f:
            self.assertEqual(f.read().strip(), 'balance-tlb 5')
        with open('/sys/class/net/mybond/bonding/lp_interval') as f:
            self.assertEqual(f.read().strip(), '15')

    def test_bridge_priority(self):
        self.setup_eth(None)
        self.addCleanup(subprocess.call, ['ip', 'link', 'delete', 'mybr'], stderr=subprocess.DEVNULL)
        self.start_dnsmasq(None, self.dev_e2_ap)
        with open(self.config, 'w') as f:
            f.write('''network:
  renderer: %(r)s
  ethernets:
    ethbr:
      match: {name: %(e2c)s}
  bridges:
    mybr:
      interfaces: [ethbr]
      parameters:
        priority: 16384
        stp: false
      dhcp4: yes''' % {'r': self.backend, 'ec': self.dev_e_client, 'e2c': self.dev_e2_client})
        self.generate_and_settle()
        self.assert_iface_up(self.dev_e_client,
                             ['inet 192.168.5.[0-9]+/24'],
                             ['master'])
        self.assert_iface_up(self.dev_e2_client,
                             ['master mybr'],
                             ['inet '])
        self.assert_iface_up('mybr',
                             ['inet 192.168.6.[0-9]+/24'])
        lines = subprocess.check_output(['bridge', 'link', 'show', 'mybr'],
                                        universal_newlines=True).splitlines()
        self.assertEqual(len(lines), 1, lines)
        self.assertIn(self.dev_e2_client, lines[0])
        with open('/sys/class/net/mybr/bridge/priority') as f:
            self.assertEqual(f.read().strip(), '16384')

    def test_bridge_port_priority(self):
        self.setup_eth(None)
        self.addCleanup(subprocess.call, ['ip', 'link', 'delete', 'mybr'], stderr=subprocess.DEVNULL)
        self.start_dnsmasq(None, self.dev_e2_ap)
        with open(self.config, 'w') as f:
            f.write('''network:
  renderer: %(r)s
  ethernets:
    ethbr:
      match: {name: %(e2c)s}
  bridges:
    mybr:
      interfaces: [ethbr]
      parameters:
        port-priority:
          ethbr: 42
        stp: false
      dhcp4: yes''' % {'r': self.backend, 'ec': self.dev_e_client, 'e2c': self.dev_e2_client})
        self.generate_and_settle()
        self.assert_iface_up(self.dev_e_client,
                             ['inet 192.168.5.[0-9]+/24'],
                             ['master'])
        self.assert_iface_up(self.dev_e2_client,
                             ['master mybr'],
                             ['inet '])
        self.assert_iface_up('mybr',
                             ['inet 192.168.6.[0-9]+/24'])
        lines = subprocess.check_output(['bridge', 'link', 'show', 'mybr'],
                                        universal_newlines=True).splitlines()
        self.assertEqual(len(lines), 1, lines)
        self.assertIn(self.dev_e2_client, lines[0])
        with open('/sys/class/net/mybr/brif/%s/priority' % self.dev_e2_client) as f:
            self.assertEqual(f.read().strip(), '42')


unittest.main(testRunner=unittest.TextTestRunner(stream=sys.stdout, verbosity=2))<|MERGE_RESOLUTION|>--- conflicted
+++ resolved
@@ -960,11 +960,7 @@
       interfaces: [ethbn, ethb2]
       parameters:
         mode: balance-rr
-<<<<<<< HEAD
-        mii-monitor-interval: 5
-=======
         mii-monitor-interval: 50s
->>>>>>> 0bf20a4c
         resend-igmp: 100
       dhcp4: yes''' % {'r': self.backend, 'ec': self.dev_e_client, 'e2c': self.dev_e2_client})
         self.generate_and_settle()
@@ -1700,8 +1696,6 @@
         self.assertEqual(len(lines), 1, lines)
         self.assertIn(self.dev_e2_client, lines[0])
 
-<<<<<<< HEAD
-=======
     def test_bridge_isolated(self):
         self.setup_eth(None)
         self.addCleanup(subprocess.call, ['ip', 'link', 'delete', 'mybr'], stderr=subprocess.DEVNULL)
@@ -1722,7 +1716,6 @@
                                       universal_newlines=True)
         self.assertIn('inet 10.10.10.10/24', out)
 
->>>>>>> 0bf20a4c
     def test_bridge_port_priority(self):
         self.setup_eth(None)
         self.addCleanup(subprocess.call, ['ip', 'link', 'delete', 'mybr'], stderr=subprocess.DEVNULL)
