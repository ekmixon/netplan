/*
 * Copyright (C) 2016 Canonical, Ltd.
 * Author: Martin Pitt <martin.pitt@ubuntu.com>
 *
 * This program is free software; you can redistribute it and/or modify
 * it under the terms of the GNU General Public License as published by
 * the Free Software Foundation; version 3.
 *
 * This program is distributed in the hope that it will be useful,
 * but WITHOUT ANY WARRANTY; without even the implied warranty of
 * MERCHANTABILITY or FITNESS FOR A PARTICULAR PURPOSE.  See the
 * GNU General Public License for more details.
 *
 * You should have received a copy of the GNU General Public License
 * along with this program.  If not, see <http://www.gnu.org/licenses/>.
 */

#include <stdlib.h>
#include <string.h>
#include <glob.h>
#include <unistd.h>
#include <errno.h>

#include <glib.h>
#include <glib/gstdio.h>
#include <glib-object.h>
#include <gio/gio.h>

#include "util.h"
#include "parse.h"
#include "networkd.h"
#include "nm.h"
<<<<<<< HEAD
#include "openvswitch.h"
=======
#include "sriov.h"
>>>>>>> c4bf2be0

static gchar* rootdir;
static gchar** files;
static gboolean any_networkd;
static gboolean any_sriov;
static gchar* mapping_iface;

static GOptionEntry options[] = {
    {"root-dir", 'r', 0, G_OPTION_ARG_FILENAME, &rootdir, "Search for and generate configuration files in this root directory instead of /"},
    {G_OPTION_REMAINING, 0, 0, G_OPTION_ARG_FILENAME_ARRAY, &files, "Read configuration from this/these file(s) instead of /etc/netplan/*.yaml", "[config file ..]"},
    {"mapping", 0, 0, G_OPTION_ARG_STRING, &mapping_iface, "Only show the device to backend mapping for the specified interface."},
    {NULL}
};

static void
reload_udevd(void)
{
    const gchar *argv[] = { "/sbin/udevadm", "control", "--reload", NULL };
    g_spawn_sync(NULL, (gchar**)argv, NULL, G_SPAWN_STDERR_TO_DEV_NULL, NULL, NULL, NULL, NULL, NULL, NULL);
};

static void
nd_iterator_list(gpointer value, gpointer user_data)
{
    NetplanNetDefinition* def = (NetplanNetDefinition*) value;
    if (write_networkd_conf(def, (const char*) user_data))
        any_networkd = TRUE;
<<<<<<< HEAD

    write_nm_conf((NetplanNetDefinition*) value, (const char*) user_data);
    write_ovs_conf((NetplanNetDefinition*) value, (const char*) user_data);
=======
    write_nm_conf(def, (const char*) user_data);
    if (def->sriov_explicit_vf_count < G_MAXUINT || def->sriov_link)
        any_sriov = TRUE;
>>>>>>> c4bf2be0
}


static int
find_interface(gchar* interface)
{
    GPtrArray *found;
    GFileInfo *info;
    GFile *driver_file;
    gchar *driver_path;
    gchar *driver = NULL;
    gpointer key, value;
    GHashTableIter iter;
    int ret = EXIT_FAILURE;

    found = g_ptr_array_new ();

    /* Try to get the driver name for the interface... */
    driver_path = g_strdup_printf("/sys/class/net/%s/device/driver", interface);
    driver_file = g_file_new_for_path (driver_path);
    info = g_file_query_info (driver_file,
                              G_FILE_ATTRIBUTE_STANDARD_SYMLINK_TARGET,
                              0, NULL, NULL);
    if (info != NULL) {
        /* testing for driver matching is done via autopkgtest */
        // LCOV_EXCL_START
        driver = g_path_get_basename (g_file_info_get_symlink_target (info));
        g_object_unref (info);
        // LCOV_EXCL_STOP
    }
    g_object_unref (driver_file);
    g_free (driver_path);

    g_hash_table_iter_init (&iter, netdefs);
    while (g_hash_table_iter_next (&iter, &key, &value)) {
        NetplanNetDefinition *nd = (NetplanNetDefinition *) value;
        if (!g_strcmp0(nd->set_name, interface))
            g_ptr_array_add (found, (gpointer) nd);
        else if (!g_strcmp0(nd->id, interface))
            g_ptr_array_add (found, (gpointer) nd);
        else if (!g_strcmp0(nd->match.original_name, interface))
            g_ptr_array_add (found, (gpointer) nd);
    }
    if (found->len == 0 && driver != NULL) {
        /* testing for driver matching is done via autopkgtest */
        // LCOV_EXCL_START
        g_hash_table_iter_init (&iter, netdefs);
        while (g_hash_table_iter_next (&iter, &key, &value)) {
            NetplanNetDefinition *nd = (NetplanNetDefinition *) value;
            if (!g_strcmp0(nd->match.driver, driver))
                g_ptr_array_add (found, (gpointer) nd);
        }
        // LCOV_EXCL_STOP
    }

    if (driver)
        g_free (driver); // LCOV_EXCL_LINE

    if (found->len != 1) {
        goto exit_find;
    }
    else {
         const NetplanNetDefinition *nd = (NetplanNetDefinition *)g_ptr_array_index (found, 0);
         g_printf("id=%s, backend=%s, set_name=%s, match_name=%s, match_mac=%s, match_driver=%s\n",
             nd->id,
             netplan_backend_to_name[nd->backend],
             nd->set_name,
             nd->match.original_name,
             nd->match.mac,
             nd->match.driver);
    }

    ret = EXIT_SUCCESS;

exit_find:
    g_ptr_array_free (found, TRUE);
    return ret;
}

static void
process_input_file(const char* f)
{
    GError* error = NULL;

    g_debug("Processing input file %s..", f);
    if (!netplan_parse_yaml(f, &error)) {
        g_fprintf(stderr, "%s\n", error->message);
        exit(1);
    }
}

int main(int argc, char** argv)
{
    GError* error = NULL;
    GOptionContext* opt_context;
    /* are we being called as systemd generator? */
    gboolean called_as_generator = (strstr(argv[0], "systemd/system-generators/") != NULL);
    g_autofree char* generator_run_stamp = NULL;

    /* Parse CLI options */
    opt_context = g_option_context_new(NULL);
    if (called_as_generator)
        g_option_context_set_help_enabled(opt_context, FALSE);
    g_option_context_set_summary(opt_context, "Generate backend network configuration from netplan YAML definition.");
    g_option_context_set_description(opt_context,
                                     "This program reads the specified netplan YAML definition file(s)\n"
                                     "or, if none are given, /etc/netplan/*.yaml.\n"
                                     "It then generates the corresponding systemd-networkd, NetworkManager,\n"
                                     "and udev configuration files in /run.");
    g_option_context_add_main_entries(opt_context, options, NULL);

    if (!g_option_context_parse(opt_context, &argc, &argv, &error)) {
        g_fprintf(stderr, "failed to parse options: %s\n", error->message);
        return 1;
    }

    if (called_as_generator) {
        if (files == NULL || g_strv_length(files) != 3 || files[0] == NULL) {
            g_fprintf(stderr, "%s can not be called directly, use 'netplan generate'.", argv[0]);
            return 1;
        }
        generator_run_stamp = g_build_path(G_DIR_SEPARATOR_S, files[0], "netplan.stamp", NULL);
        if (g_access(generator_run_stamp, F_OK) == 0) {
            g_fprintf(stderr, "netplan generate already ran, remove %s to force re-run\n", generator_run_stamp);
            return 0;
        }
    }

    /* Read all input files */
    if (files && !called_as_generator) {
        for (gchar** f = files; f && *f; ++f)
            process_input_file(*f);
    } else {
        /* Files with asciibetically higher names override/append settings from
         * earlier ones (in all config dirs); files in /run/netplan/
         * shadow files in /etc/netplan/ which shadow files in /lib/netplan/.
         * To do that, we put all found files in a hash table, then sort it by
         * file name, and add the entries from /run after the ones from /etc
         * and those after the ones from /lib. */
        g_autofree char* glob_etc = g_strjoin(NULL, rootdir ?: "", G_DIR_SEPARATOR_S, "etc/netplan/*.yaml", NULL);
        g_autofree char* glob_run = g_strjoin(NULL, rootdir ?: "", G_DIR_SEPARATOR_S, "run/netplan/*.yaml", NULL);
        g_autofree char* glob_lib = g_strjoin(NULL, rootdir ?: "", G_DIR_SEPARATOR_S, "lib/netplan/*.yaml", NULL);
        glob_t gl;
        int rc;
        /* keys are strdup()ed, free them; values point into the glob_t, don't free them */
        g_autoptr(GHashTable) configs = g_hash_table_new_full(g_str_hash, g_str_equal, g_free, NULL);
        g_autoptr(GList) config_keys = NULL;

        rc = glob(glob_lib, 0, NULL, &gl);
        if (rc != 0 && rc != GLOB_NOMATCH) {
            // LCOV_EXCL_START
            g_fprintf(stderr, "failed to glob for %s: %m\n", glob_lib);
            return 1;
            // LCOV_EXCL_STOP
        }

        rc = glob(glob_etc, GLOB_APPEND, NULL, &gl);
        if (rc != 0 && rc != GLOB_NOMATCH) {
            // LCOV_EXCL_START
            g_fprintf(stderr, "failed to glob for %s: %m\n", glob_etc);
            return 1;
            // LCOV_EXCL_STOP
        }

        rc = glob(glob_run, GLOB_APPEND, NULL, &gl);
        if (rc != 0 && rc != GLOB_NOMATCH) {
            // LCOV_EXCL_START
            g_fprintf(stderr, "failed to glob for %s: %m\n", glob_run);
            return 1;
            // LCOV_EXCL_STOP
        }

        for (size_t i = 0; i < gl.gl_pathc; ++i)
            g_hash_table_insert(configs, g_path_get_basename(gl.gl_pathv[i]), gl.gl_pathv[i]);

        config_keys = g_list_sort(g_hash_table_get_keys(configs), (GCompareFunc) strcmp);

        for (GList* i = config_keys; i != NULL; i = i->next)
            process_input_file(g_hash_table_lookup(configs, i->data));
    }

    netdefs = netplan_finish_parse(&error);
    if (error) {
        g_fprintf(stderr, "%s\n", error->message);
        exit(1);
    }

    /* Clean up generated config from previous runs */
    cleanup_networkd_conf(rootdir);
    cleanup_nm_conf(rootdir);
<<<<<<< HEAD
    cleanup_ovs_conf(rootdir);
=======
    cleanup_sriov_conf(rootdir);
>>>>>>> c4bf2be0

    if (mapping_iface && netdefs) {
        return find_interface(mapping_iface);
    }

    /* Generate backend specific configuration files from merged data. */
    if (netdefs) {
        g_debug("Generating output files..");
        g_list_foreach (netdefs_ordered, nd_iterator_list, rootdir);
        write_nm_conf_finish(rootdir);
<<<<<<< HEAD
        write_ovs_conf_finish(rootdir);
=======
        if (any_sriov) write_sriov_conf_finish(rootdir);
>>>>>>> c4bf2be0
        /* We may have written .rules & .link files, thus we must
         * invalidate udevd cache of its config as by default it only
         * invalidates cache at most every 3 seconds. Not sure if this
         * should live in `generate' or `apply', but it is confusing
         * when udevd ignores just-in-time created rules files.
         */
        reload_udevd();
    }

    /* Disable /usr/lib/NetworkManager/conf.d/10-globally-managed-devices.conf
     * (which restricts NM to wifi and wwan) if global renderer is NM */
    if (netplan_get_global_backend() == NETPLAN_BACKEND_NM)
        g_string_free_to_file(g_string_new(NULL), rootdir, "/run/NetworkManager/conf.d/10-globally-managed-devices.conf", NULL);

    if (called_as_generator) {
        /* Ensure networkd starts if we have any configuration for it */
        if (any_networkd)
            enable_networkd(files[0]);

        /* Leave a stamp file so that we don't regenerate the configuration
         * multiple times and userspace can wait for it to finish */
        FILE* f = fopen(generator_run_stamp, "w");
        g_assert(f != NULL);
        fclose(f);
    }

    return 0;
}<|MERGE_RESOLUTION|>--- conflicted
+++ resolved
@@ -30,11 +30,8 @@
 #include "parse.h"
 #include "networkd.h"
 #include "nm.h"
-<<<<<<< HEAD
 #include "openvswitch.h"
-=======
 #include "sriov.h"
->>>>>>> c4bf2be0
 
 static gchar* rootdir;
 static gchar** files;
@@ -62,15 +59,11 @@
     NetplanNetDefinition* def = (NetplanNetDefinition*) value;
     if (write_networkd_conf(def, (const char*) user_data))
         any_networkd = TRUE;
-<<<<<<< HEAD
-
-    write_nm_conf((NetplanNetDefinition*) value, (const char*) user_data);
-    write_ovs_conf((NetplanNetDefinition*) value, (const char*) user_data);
-=======
+
+    write_ovs_conf(def, (const char*) user_data);
     write_nm_conf(def, (const char*) user_data);
     if (def->sriov_explicit_vf_count < G_MAXUINT || def->sriov_link)
         any_sriov = TRUE;
->>>>>>> c4bf2be0
 }
 
 
@@ -261,11 +254,8 @@
     /* Clean up generated config from previous runs */
     cleanup_networkd_conf(rootdir);
     cleanup_nm_conf(rootdir);
-<<<<<<< HEAD
     cleanup_ovs_conf(rootdir);
-=======
     cleanup_sriov_conf(rootdir);
->>>>>>> c4bf2be0
 
     if (mapping_iface && netdefs) {
         return find_interface(mapping_iface);
@@ -276,11 +266,8 @@
         g_debug("Generating output files..");
         g_list_foreach (netdefs_ordered, nd_iterator_list, rootdir);
         write_nm_conf_finish(rootdir);
-<<<<<<< HEAD
         write_ovs_conf_finish(rootdir);
-=======
         if (any_sriov) write_sriov_conf_finish(rootdir);
->>>>>>> c4bf2be0
         /* We may have written .rules & .link files, thus we must
          * invalidate udevd cache of its config as by default it only
          * invalidates cache at most every 3 seconds. Not sure if this
